--- conflicted
+++ resolved
@@ -113,11 +113,7 @@
 from viscy.translation.evaluation_metrics import mean_average_precision
 # Trainer class and UNet.
 from viscy.translation.engine import MixedLoss, VSUNet
-<<<<<<< HEAD
-from viscy.translation.trainer import VSTrainer
-=======
 from viscy.trainer import VisCyTrainer
->>>>>>> eaa14d29
 # training augmentations
 from viscy.transforms import (NormalizeSampled, RandAdjustContrastd,
                               RandAffined, RandGaussianNoised,
