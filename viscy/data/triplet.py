import logging
from pathlib import Path
from typing import Literal, Sequence

import pandas as pd
import torch
from iohub.ngff import ImageArray, Position, open_ome_zarr
from monai.transforms import Compose, MapTransform
from torch import Tensor
from torch.utils.data import Dataset

from viscy.data.hcs import HCSDataModule, _read_norm_meta
from viscy.data.typing import DictTransform, NormMeta, TripletSample

_logger = logging.getLogger("lightning.pytorch")

INDEX_COLUMNS = ["fov_name", "track_id", "t", "id", "parent_track_id", "parent_id"]


def _scatter_channels(
    channel_names: list[str], patch: Tensor, norm_meta: NormMeta | None
) -> dict[str, Tensor | NormMeta] | dict[str, Tensor]:
    channels = {name: data[None] for name, data in zip(channel_names, patch)}
    if norm_meta is not None:
        channels |= {"norm_meta": norm_meta}
    return channels


def _gather_channels(patch_channels: dict[str, Tensor | NormMeta]) -> Tensor:
    """
    :param dict[str, Tensor | NormMeta] patch_channels: dictionary of single-channel tensors
    :return Tensor: Multi-channel tensor
    """
    patch_channels.pop("norm_meta", None)
    return torch.cat(list(patch_channels.values()), dim=0)


def _transform_channel_wise(
    transform: DictTransform,
    channel_names: list[str],
    patch: Tensor,
    norm_meta: NormMeta | None,
) -> Tensor:
    return _gather_channels(
        transform(_scatter_channels(channel_names, patch, norm_meta))
    )


class TripletDataset(Dataset):
    def __init__(
        self,
        positions: list[Position],
        tracks_tables: list[pd.DataFrame],
        channel_names: list[str],
        initial_yx_patch_size: tuple[int, int],
        z_range: slice,
        anchor_transform: DictTransform | None = None,
        positive_transform: DictTransform | None = None,
        negative_transform: DictTransform | None = None,
        fit: bool = True,
        predict_cells: bool = False,
        include_fov_names: list[str] | None = None,
        include_track_ids: list[int] | None = None,
        time_interval: Literal["any"] | int = "any",
    ) -> None:
        """Dataset for triplet sampling of cells based on tracking.

        Parameters
        ----------
        positions : list[Position]
            OME-Zarr images with consistent channel order
        tracks_tables : list[pd.DataFrame]
            Data frames containing ultrack results
        channel_names : list[str]
            Input channel names
        initial_yx_patch_size : tuple[int, int]
            YX size of the initially sampled image patch before augmentation
        z_range : slice
            Range of Z-slices
        anchor_transform : DictTransform | None, optional
            Transforms applied to the anchor sample, by default None
        positive_transform : DictTransform | None, optional
            Transforms applied to the positve sample, by default None
        negative_transform : DictTransform | None, optional
            Transforms applied to the negative sample, by default None
        fit : bool, optional
            Fitting mode in which the full triplet will be sampled,
            only sample anchor if ``False``, by default True
        predict_cells : bool, optional
            Only predict on selected cells, by default False
        include_fov_names : list[str] | None, optional
            Only predict on selected FOVs, by default None
        include_track_ids : list[int] | None, optional
            Only predict on selected track IDs, by default None
        time_interval : Literal["any"] | int, optional
            Future time interval to sample positive and anchor from,
            by default "any"
            (sample negative from another track any time point
            and use the augmented anchor patch as positive)
        """
        self.positions = positions
        self.channel_names = channel_names
        self.channel_indices = [
            positions[0].get_channel_index(ch) for ch in channel_names
        ]
        self.z_range = z_range
        self.anchor_transform = anchor_transform
        self.positive_transform = positive_transform
        self.negative_transform = negative_transform
        self.fit = fit
        self.yx_patch_size = initial_yx_patch_size
        self.predict_cells = predict_cells
        self.include_fov_names = include_fov_names or []
        self.include_track_ids = include_track_ids or []
        self.time_interval = time_interval
        self.tracks = self._filter_tracks(tracks_tables)
        self.tracks = (
            self._specific_cells(self.tracks) if self.predict_cells else self.tracks
        )
        self.valid_anchors = self._filter_anchors(self.tracks)

    def _filter_tracks(self, tracks_tables: list[pd.DataFrame]) -> pd.DataFrame:
        """Exclude tracks that are too close to the border or do not have the next time point.

        Parameters
        ----------
        tracks_tables : list[pd.DataFrame]
            List of tracks_tables returned by TripletDataModule._align_tracks_tables_with_positions

        Returns
        -------
        pd.DataFrame
            Filtered tracks table
        """
        filtered_tracks = []
        y_exclude, x_exclude = (self.yx_patch_size[0] // 2, self.yx_patch_size[1] // 2)
        for pos, tracks in zip(self.positions, tracks_tables, strict=True):
            tracks["position"] = [pos] * len(tracks)
            tracks["fov_name"] = pos.zgroup.name
            tracks["global_track_id"] = tracks["fov_name"].str.cat(
                tracks["track_id"].astype(str), sep="_"
            )
            image: ImageArray = pos["0"]
            if self.z_range.stop > image.slices:
                raise ValueError(
                    f"Z range {self.z_range} exceeds image with Z={image.slices}"
                )
            y_range = (y_exclude, image.height - y_exclude)
            x_range = (x_exclude, image.width - x_exclude)
            # FIXME: Check if future time points are available after interval
            filtered_tracks.append(
                tracks[
                    tracks["y"].between(*y_range, inclusive="neither")
                    & tracks["x"].between(*x_range, inclusive="neither")
                ]
            )
        return pd.concat(filtered_tracks).reset_index(drop=True)

    def _filter_anchors(self, tracks: pd.DataFrame) -> pd.DataFrame:
        """Ensure that anchors have the next time point after a time interval."""
        if self.time_interval == "any" or not self.fit:
            return tracks
        return pd.concat(
            [
                track[(track["t"] + self.time_interval).isin(track["t"])]
                for (_, track) in tracks.groupby("global_track_id")
            ]
        )

    def _specific_cells(self, tracks: pd.DataFrame) -> pd.DataFrame:
        specific_tracks = pd.DataFrame()
        print(self.include_fov_names)
        print(self.include_track_ids)
        for fov_name, track_id in zip(self.include_fov_names, self.include_track_ids):
            filtered_tracks = tracks[
                (tracks["fov_name"] == fov_name) & (tracks["track_id"] == track_id)
            ]
            specific_tracks = pd.concat([specific_tracks, filtered_tracks])
        return specific_tracks.reset_index(drop=True)

    def __len__(self) -> int:
        return len(self.valid_anchors)

    def _sample_positive(self, anchor_row: pd.Series) -> pd.Series:
        """Select a positive sample from the same track in the next time point."""
        same_track = self.tracks[
            (self.tracks["global_track_id"] == anchor_row["global_track_id"])
        ]
        return same_track[
            same_track["t"] == (anchor_row["t"] + self.time_interval)
        ].iloc[0]

    def _sample_negative(self, anchor_row: pd.Series) -> pd.Series:
        """Select a negative sample from a different track in the next time point
        if an interval is specified, otherwise from any random time point."""
        if self.time_interval == "any":
            tracks = self.tracks
        else:
            tracks = self.tracks[
                self.tracks["t"] == anchor_row["t"] + self.time_interval
            ]
        candidates: pd.DataFrame = tracks[
            (tracks["global_track_id"] != anchor_row["global_track_id"])
        ]
        # NOTE: Random sampling
        # this is to avoid combinatorial length growth at fitting time
        # since each cell can pair with any other cell
        # (3e4 instances will make 1e9 pairs)
        # reproducibility relies on setting a global seed for numpy
        return candidates.sample(n=1).iloc[0]

    def _slice_patch(self, track_row: pd.Series) -> tuple[Tensor, NormMeta | None]:
        position: Position = track_row["position"]
        image = position["0"]
        time = track_row["t"]
        y_center = track_row["y"]
        x_center = track_row["x"]
        y_half, x_half = (d // 2 for d in self.yx_patch_size)
        patch = image.oindex[
            time,
            [int(i) for i in self.channel_indices],
            self.z_range,
            slice(y_center - y_half, y_center + y_half),
            slice(x_center - x_half, x_center + x_half),
        ]
        return torch.from_numpy(patch), _read_norm_meta(position)

    def __getitem__(self, index: int) -> TripletSample:
        anchor_row = self.valid_anchors.iloc[index]
        anchor_patch, anchor_norm = self._slice_patch(anchor_row)
        if self.fit:
            if self.time_interval == "any":
                positive_patch = anchor_patch.clone()
                positive_norm = anchor_norm
            else:
                positive_row = self._sample_positive(anchor_row)
                positive_patch, positive_norm = self._slice_patch(positive_row)
            if self.positive_transform:
                positive_patch = _transform_channel_wise(
                    transform=self.positive_transform,
                    channel_names=self.channel_names,
                    patch=positive_patch,
                    norm_meta=positive_norm,
                )
            negative_row = self._sample_negative(anchor_row)
            negative_patch, negative_norm = self._slice_patch(negative_row)
            if self.negative_transform:
                negative_patch = _transform_channel_wise(
                    transform=self.negative_transform,
                    channel_names=self.channel_names,
                    patch=negative_patch,
                    norm_meta=negative_norm,
                )
        if self.anchor_transform:
            anchor_patch = _transform_channel_wise(
                transform=self.anchor_transform,
                channel_names=self.channel_names,
                patch=anchor_patch,
                norm_meta=anchor_norm,
            )
<<<<<<< HEAD
        sample = {
            "anchor": anchor_patch,
            "index": anchor_row[["fov_name", "id"]].to_dict(),
        }
=======
        sample = {"anchor": anchor_patch}
>>>>>>> ee834ced
        if self.fit:
            sample.update({"positive": positive_patch, "negative": negative_patch})
        else:
            sample.update({"index": anchor_row[INDEX_COLUMNS].to_dict()})
        return sample


class TripletDataModule(HCSDataModule):
    def __init__(
        self,
        data_path: str,
        tracks_path: str,
        source_channel: str | Sequence[str],
        z_range: tuple[int, int],
        initial_yx_patch_size: tuple[int, int] = (512, 512),
        final_yx_patch_size: tuple[int, int] = (224, 224),
        split_ratio: float = 0.8,
        batch_size: int = 16,
        num_workers: int = 8,
        normalizations: list[MapTransform] = [],
        augmentations: list[MapTransform] = [],
        caching: bool = False,
        predict_cells: bool = False,
        include_fov_names: list[str] | None = None,
        include_track_ids: list[int] | None = None,
        time_interval: Literal["any"] | int = "any",
    ):
        """Lightning data module for triplet sampling of patches.

        Parameters
        ----------
        data_path : str
            Image dataset path
        tracks_path : str
            Tracks labels dataset path
        source_channel : str | Sequence[str]
            List of input channel names
        z_range : tuple[int, int]
            Range of valid z-slices
        initial_yx_patch_size : tuple[int, int], optional
            XY size of the initially sampled image patch, by default (512, 512)
        final_yx_patch_size : tuple[int, int], optional
            Output patch size, by default (224, 224)
        split_ratio : float, optional
            Ratio of training samples, by default 0.8
        batch_size : int, optional
            Batch size, by default 16
        num_workers : int, optional
            Number of data-loading workers, by default 8
        normalizations : list[MapTransform], optional
            Normalization transforms, by default []
        augmentations : list[MapTransform], optional
            Augmentation transforms, by default []
        caching : bool, optional
            Whether to cache the dataset, by default False
        predict_cells : bool, optional
            Only predict for selected cells, by default False
        include_fov_names : list[str] | None, optional
            Only predict for selected FOVs, by default None
        include_track_ids : list[int] | None, optional
            Only predict for selected tracks, by default None
        time_interval : Literal["any"] | int, optional
            Future time interval to sample positive and anchor from,
            "any" means sampling negative from another track any time point
            and using the augmented anchor patch as positive), by default "any"
        """
        super().__init__(
            data_path=data_path,
            source_channel=source_channel,
            target_channel=[],
            z_window_size=z_range[1] - z_range[0],
            split_ratio=split_ratio,
            batch_size=batch_size,
            num_workers=num_workers,
            architecture="UNeXt2",
            yx_patch_size=final_yx_patch_size,
            normalizations=normalizations,
            augmentations=augmentations,
            caching=caching,
        )
        self.z_range = slice(*z_range)
        self.tracks_path = Path(tracks_path)
        self.initial_yx_patch_size = initial_yx_patch_size
        self.predict_cells = predict_cells
        self.include_fov_names = include_fov_names
        self.include_track_ids = include_track_ids
        self.time_interval = time_interval

    def _align_tracks_tables_with_positions(
        self,
    ) -> tuple[list[Position], list[pd.DataFrame]]:
        """Parse positions in ome-zarr store containing tracking information
        and assemble tracks tables for each position.

        Returns
        -------
        tuple[list[Position], list[pd.DataFrame]]
            List of positions and list of tracks tables for each position
        """
        positions = []
        tracks_tables = []
        images_plate = open_ome_zarr(self.data_path)
        for fov_name, _ in open_ome_zarr(self.tracks_path).positions():
            positions.append(images_plate[fov_name])
            tracks_df = pd.read_csv(
                next((self.tracks_path / fov_name).glob("*.csv"))
            ).astype(int)
            tracks_tables.append(tracks_df)
        return positions, tracks_tables

    @property
    def _base_dataset_settings(self) -> dict:
        return {
            "channel_names": self.source_channel,
            "z_range": self.z_range,
            "time_interval": self.time_interval,
        }

    def _setup_fit(self, dataset_settings: dict):
        augment_transform, no_aug_transform = self._fit_transform()
        positions, tracks_tables = self._align_tracks_tables_with_positions()
        shuffled_indices = self._set_fit_global_state(len(positions))
        positions = [positions[i] for i in shuffled_indices]
        tracks_tables = [tracks_tables[i] for i in shuffled_indices]

        num_train_fovs = int(len(positions) * self.split_ratio)
        train_positions = positions[:num_train_fovs]
        val_positions = positions[num_train_fovs:]
        train_tracks_tables = tracks_tables[:num_train_fovs]
        val_tracks_tables = tracks_tables[num_train_fovs:]
        _logger.debug(f"Number of training FOVs: {len(train_positions)}")
        _logger.debug(f"Number of validation FOVs: {len(val_positions)}")
        anchor_transform = (
            no_aug_transform
            if (self.time_interval == "any" or self.time_interval == 0)
            else augment_transform
        )
        self.train_dataset = TripletDataset(
            positions=train_positions,
            tracks_tables=train_tracks_tables,
            initial_yx_patch_size=self.initial_yx_patch_size,
<<<<<<< HEAD
            anchor_transform=no_aug_transform,
=======
            anchor_transform=anchor_transform,
>>>>>>> ee834ced
            positive_transform=augment_transform,
            negative_transform=augment_transform,
            fit=True,
            **dataset_settings,
        )

        self.val_dataset = TripletDataset(
            positions=val_positions,
            tracks_tables=val_tracks_tables,
            initial_yx_patch_size=self.initial_yx_patch_size,
<<<<<<< HEAD
            anchor_transform=no_aug_transform,
=======
            anchor_transform=anchor_transform,
>>>>>>> ee834ced
            positive_transform=augment_transform,
            negative_transform=augment_transform,
            fit=True,
            **dataset_settings,
        )

    def _setup_predict(self, dataset_settings: dict):
        self._set_predict_global_state()
        positions, tracks_tables = self._align_tracks_tables_with_positions()
        self.predict_dataset = TripletDataset(
            positions=positions,
            tracks_tables=tracks_tables,
            initial_yx_patch_size=self.initial_yx_patch_size,
            anchor_transform=Compose(self.normalizations),
            fit=False,
            predict_cells=self.predict_cells,
            include_fov_names=self.include_fov_names,
            include_track_ids=self.include_track_ids,
            **dataset_settings,
        )

    def _setup_test(self, *args, **kwargs):
        raise NotImplementedError("Self-supervised model does not support testing")<|MERGE_RESOLUTION|>--- conflicted
+++ resolved
@@ -258,14 +258,7 @@
                 patch=anchor_patch,
                 norm_meta=anchor_norm,
             )
-<<<<<<< HEAD
-        sample = {
-            "anchor": anchor_patch,
-            "index": anchor_row[["fov_name", "id"]].to_dict(),
-        }
-=======
         sample = {"anchor": anchor_patch}
->>>>>>> ee834ced
         if self.fit:
             sample.update({"positive": positive_patch, "negative": negative_patch})
         else:
@@ -407,11 +400,7 @@
             positions=train_positions,
             tracks_tables=train_tracks_tables,
             initial_yx_patch_size=self.initial_yx_patch_size,
-<<<<<<< HEAD
-            anchor_transform=no_aug_transform,
-=======
             anchor_transform=anchor_transform,
->>>>>>> ee834ced
             positive_transform=augment_transform,
             negative_transform=augment_transform,
             fit=True,
@@ -422,11 +411,7 @@
             positions=val_positions,
             tracks_tables=val_tracks_tables,
             initial_yx_patch_size=self.initial_yx_patch_size,
-<<<<<<< HEAD
-            anchor_transform=no_aug_transform,
-=======
             anchor_transform=anchor_transform,
->>>>>>> ee834ced
             positive_transform=augment_transform,
             negative_transform=augment_transform,
             fit=True,
