--- conflicted
+++ resolved
@@ -23,10 +23,6 @@
         channels |= {"norm_meta": norm_meta}
     return channels
 
-<<<<<<< HEAD
-=======
-
->>>>>>> ddeacb8e
 def _gather_channels(patch_channels: dict[str, Tensor | NormMeta]) -> Tensor:
     """
     :param dict[str, Tensor | NormMeta] patch_channels: dictionary of single-channel tensors
@@ -294,7 +290,6 @@
         print(f"Number of validation FOVs: {len(val_positions)}")
 
         self.train_dataset = TripletDataset(
-<<<<<<< HEAD
             positions=train_positions,
             tracks_tables=train_tracks_tables,
             initial_yx_patch_size=self.yx_patch_size,
@@ -309,11 +304,6 @@
             positions=val_positions,
             tracks_tables=val_tracks_tables,
             initial_yx_patch_size=self.yx_patch_size,
-=======
-            positions=positions,
-            tracks_tables=tracks_tables,
-            initial_yx_patch_size=self.initial_yx_patch_size,
->>>>>>> ddeacb8e
             anchor_transform=no_aug_transform,
             positive_transform=augment_transform,
             negative_transform=augment_transform,
