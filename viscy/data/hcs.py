--- conflicted
+++ resolved
@@ -4,57 +4,13 @@
 import re
 import tempfile
 from pathlib import Path
-<<<<<<< HEAD
-from typing import Callable, Literal, Optional, Sequence, Union
-
-# import pytorch_lightning as pl
-from monai.transforms import MapTransform
-from collections import defaultdict
-from torch.utils.data import Sampler, Dataset, DataLoader
-from torch.multiprocessing import Manager
-import torch.distributed as dist
-from torch.utils.data import DataLoader
-from torch.utils.data.distributed import DistributedSampler
-
-import random
-=======
 from typing import Callable, Literal, Sequence
 
->>>>>>> 52df395e
 import numpy as np
 import torch
 import zarr
 from imageio import imread
 from iohub.ngff import ImageArray, Plate, Position, open_ome_zarr
-<<<<<<< HEAD
-
-# from lightning.pytorch import LightningDataModule
-from monai.data import set_track_meta
-from monai.data.utils import collate_meta_tensor
-from monai.transforms import (
-    Compose,
-    RandAdjustContrastd,
-    RandAffined,
-    RandGaussianNoised,
-    RandGaussianSmoothd,
-    RandScaleIntensityd,
-    RandShiftIntensityd,
-    RandZoomd,
-    Rand3DElasticd,
-    RandGaussianSharpend,
-)
-from torch import Tensor
-from torch.utils.data import DataLoader, Dataset
-from viscy.data.typing import ChannelMap, HCSStackIndex, NormMeta, Sample
-import random
-from iohub import open_ome_zarr
-import pandas as pd
-import warnings
-from lightning.pytorch import LightningDataModule, LightningModule, Trainer
-
-# from viscy.data.typing import Optional
-from pathlib import Path
-=======
 from lightning.pytorch import LightningDataModule
 from monai.data import set_track_meta
 from monai.data.utils import collate_meta_tensor
@@ -69,7 +25,6 @@
 from torch.utils.data import DataLoader, Dataset
 
 from viscy.data.typing import ChannelMap, DictTransform, HCSStackIndex, NormMeta, Sample
->>>>>>> 52df395e
 
 _logger = logging.getLogger("lightning.pytorch")
 
@@ -508,24 +463,13 @@
                 **dataset_settings,
             )
 
-<<<<<<< HEAD
-    def _setup_predict(
-        self,
-        dataset_settings: dict,
-    ):
-        """Set up the predict stage."""
-=======
     def _set_predict_global_state(self) -> None:
->>>>>>> 52df395e
         # track metadata for inverting transform
         set_track_meta(True)
         if self.caching:
             _logger.warning("Ignoring caching config in 'predict' stage.")
-<<<<<<< HEAD
-=======
 
     def _positions_maybe_single(self) -> list[Position]:
->>>>>>> 52df395e
         dataset: Plate | Position = open_ome_zarr(self.data_path, mode="r")
         if isinstance(dataset, Position):
             try:
@@ -664,517 +608,4 @@
         else:
             self.train_z_scale_range = (0.0, 0.0)
         _logger.debug(f"Training augmentations: {self.augmentations}")
-<<<<<<< HEAD
-        return list(self.augmentations)
-
-
-# dataloader for organelle phenotyping
-class ContrastiveDataset(Dataset):
-    def __init__(
-        self,
-        base_path,
-        channels,
-        x,
-        y,
-        timesteps_csv_path,
-        channel_names,
-        transform=None,
-        z_range=None,
-    ):
-        self.base_path = base_path
-        self.channels = channels
-        self.x = x
-        self.y = y
-        self.z_range = z_range
-        self.channel_names = channel_names
-        self.transform = get_transforms()
-        self.ds = self.open_zarr_store(self.base_path)
-        self.positions = list(self.ds.positions())
-        self.timesteps_df = pd.read_csv(timesteps_csv_path)
-        self.channel_indices = [
-            self.ds.channel_names.index(channel) for channel in self.channel_names
-        ]
-        print("channel indices!")
-        print(self.channel_indices)
-        print(f"Initialized dataset with {len(self.positions)} positions.")
-
-        #self.statistics = self.compute_statistics()
-        #self.print_channel_statistics()
-
-    def print_statistics(self, data, data_label):
-        mean = np.mean(data)
-        std = np.std(data)
-        min_val = np.min(data)
-        max_val = np.max(data)
-        
-        print(f"{data_label} Statistics:")
-        print(f"  Mean: {mean}")
-        print(f"  Std: {std}")
-        print(f"  Min: {min_val}")
-        print(f"  Max: {max_val}")
-
-    def compute_statistics(self):
-        stats = {
-            channel: {"mean": 0, "sum_sq_diff": 0, "min": np.inf, "max": -np.inf}
-            for channel in self.channel_names
-        }
-        count = 0
-        total_elements = 0
-
-        for idx in range(len(self.positions)):
-            position_path = self.positions[idx][0]
-            data = self.load_data(position_path)
-            for i, channel in enumerate(self.channel_names):
-                channel_data = data[i]
-                mean = np.mean(channel_data)
-                stats[channel]["mean"] += mean
-                stats[channel]["min"] = min(stats[channel]["min"], np.min(channel_data))
-                stats[channel]["max"] = max(stats[channel]["max"], np.max(channel_data))
-                stats[channel]["sum_sq_diff"] += np.sum((channel_data - mean) ** 2)
-            count += 1
-            total_elements += np.prod(channel_data.shape)
-
-        for channel in self.channel_names:
-            stats[channel]["mean"] /= count
-            stats[channel]["std"] = np.sqrt(
-                stats[channel]["sum_sq_diff"] / total_elements
-            )
-            del stats[channel]["sum_sq_diff"]
-
-        print("done!")
-        return stats
-
-    def print_channel_statistics(self):
-        for channel, channel_stats in self.statistics.items():
-            print(f"Channel: {channel}")
-            print(f"  Mean: {channel_stats['mean']}")
-            print(f"  Std: {channel_stats['std']}")
-            print(f"  Min: {channel_stats['min']}")
-            print(f"  Max: {channel_stats['max']}")
-
-    def open_zarr_store(self, path, layout="hcs", mode="r"):
-        # print(f"Opening Zarr store at {path} with layout '{layout}' and mode '{mode}'")
-        return open_ome_zarr(path, layout=layout, mode=mode)
-
-    def __len__(self):
-        return len(self.positions)
-
-    def __getitem__(self, idx):
-        anchor_position_path = self.positions[idx][0]
-        anchor_data_load = self.load_data(anchor_position_path)
-        anchor_data = self.normalize_data(anchor_data_load)
-        #self.print_statistics(anchor_data, "Anchor Data")
-
-        positive_data = self.apply_channel_transforms(anchor_data_load)
-        positive_data = self.normalize_data(positive_data)
-        #self.print_statistics(positive_data, "Positive Data")
-
-        # if self.transform:
-        #     print("Positive transformation applied")
-
-        negative_idx = idx
-        while negative_idx == idx:
-            negative_idx = random.randint(0, self.__len__() - 1)
-        negative_position_path = self.positions[negative_idx][0]
-        negative_data = self.load_data(negative_position_path)
-    
-        negative_data = self.apply_channel_transforms(negative_data)
-        negative_data = self.normalize_data(negative_data)
-
-        # if self.transform:
-        #     print("Negative transformation applied")
-
-        # print("shapes of tensors")
-        # print(torch.tensor(anchor_data).shape)
-        # print(torch.tensor(positive_data).shape)
-        # print(torch.tensor(negative_data).shape)
-
-        #self.print_statistics(negative_data, "Negative Data")
-
-        return (
-            torch.tensor(anchor_data, dtype=torch.float32),
-            torch.tensor(positive_data, dtype=torch.float32),
-            torch.tensor(negative_data, dtype=torch.float32),
-        )
-
-    def load_data(self, position_path):
-        position = self.ds[position_path]
-        # print(f"Loading data from position: {position_path}")
-
-        zarr_array = position["0"][:]
-        # print("Shape before:", zarr_array.shape)
-        data = self.restructure_data(zarr_array, position_path)
-        data = data[self.channel_indices, self.z_range[0] : self.z_range[1], :, :]
-
-        # print("shape after!")
-        # print(data.shape)
-        return data
-
-    def restructure_data(self, data, position_path):
-        # Extract row, column, fov, and cell_id from position_path
-        parts = position_path.split("/")
-        row = parts[0]
-        column = parts[1]
-        fov_cell = parts[2]
-
-        fov = int(fov_cell.split("fov")[1].split("cell")[0])
-        cell_id = int(fov_cell.split("cell")[1])
-
-        extracted_combined = f"{row}/{column}/fov{fov}cell{cell_id}"
-
-        matched_rows = self.timesteps_df[
-            self.timesteps_df.apply(
-                lambda x: f"{x['Row']}/{x['Column']}/fov{x['FOV']}cell{x['Cell ID']}",
-                axis=1,
-            )
-            == extracted_combined
-        ]
-
-        if matched_rows.empty:
-            raise ValueError(
-                f"No matching entry found for position path: {position_path}"
-            )
-
-        start_time = matched_rows["Start Time"].values[0]
-        end_time = matched_rows["End Time"].values[0]
-
-        random_timestep = np.random.randint(start_time, end_time)
-
-        reshaped_data = data[random_timestep]
-        return reshaped_data
-
-    def normalize_data(self, data):
-        normalized_data = np.empty_like(data)
-        for i in range(data.shape[0]):  # iterate over each channel
-            channel_data = data[i]
-            mean = np.mean(channel_data)
-            std = np.std(channel_data)
-            normalized_data[i] = (channel_data - mean) / (std + 1e-6)
-        return normalized_data
-
-    def apply_channel_transforms(self, data):
-        transformed_data = np.empty_like(data)
-        for i, channel_name in enumerate(self.channel_names):
-            channel_data = data[i]
-            transform = self.transform[channel_name]
-            transformed_data[i] = transform({"image": channel_data})["image"]
-            # print(f"transformed {channel_name}")
-        return transformed_data
-
-
-def get_transforms():
-    # phase_transforms = Compose(
-    #     [
-    #         RandAdjustContrastd(keys=["image"], prob=0.5, gamma=(0.95, 1.05)),
-    #         RandAffined(
-    #             keys=["image"],
-    #             prob=0.5,
-    #             rotate_range=(0.05, 0.05),  # Reduced rotation range
-    #             shear_range=(0.05, 0.05),   # Reduced shear range
-    #             scale_range=(0.05, 0.05),   # Reduced scale range
-    #         ),
-    #         RandGaussianNoised(keys=["image"], prob=0.5, mean=0.0, std=0.01),  # Appropriate std
-    #         RandGaussianSmoothd(
-    #             keys=["image"],
-    #             prob=0.5,
-    #             sigma_x=(0.02, 0.05),  # Adjusted sigma values
-    #             sigma_y=(0.02, 0.05),
-    #             sigma_z=(0.02, 0.05),
-    #         ),
-    #         RandScaleIntensityd(keys=["image"], factors=(0.98, 1.02), prob=0.5),  # Subtle scaling factors
-    #     ]
-    # )
-
-    rfp_transforms = Compose(
-        [
-            RandAdjustContrastd(keys=["image"], prob=0.5, gamma=(0.8, 1.2)),
-            RandAffined(
-                keys=["image"],
-                prob=0.5,
-                rotate_range=(0.05, 0.05),  
-                shear_range=(0.05, 0.05),   
-                scale_range=(0.05, 0.05),   
-            ),
-            RandGaussianNoised(keys=["image"], prob=0.5, mean=0.0, std=0.5),  
-            RandGaussianSmoothd(
-                keys=["image"],
-                prob=0.5,
-                sigma_x=(0.1, 0.2),  
-                sigma_y=(0.1, 0.2),
-                sigma_z=(0.1, 0.2),
-            ),
-            RandScaleIntensityd(keys=["image"], factors=(0.9, 1.1), prob=0.5),  
-        ]
-    )
-
-    return {
-        "RFP": rfp_transforms
-    }
-    
-    # return {
-    #     "Phase3D": phase_transforms
-    # }
-
-
-class ContrastiveDataModule(LightningDataModule):
-    def __init__(
-        self,
-        base_path: str,
-        channels: int,
-        x: int,
-        y: int,
-        timesteps_csv_path: str,
-        channel_names: list,
-        transform=None,
-        predict_base_path: str = None,
-        train_split_ratio: float = 0.70,
-        val_split_ratio: float = 0.20,
-        batch_size: int = 4,
-        num_workers: int = 15,  # for analysis purposes reduced to 1
-        z_range: tuple[int, int] = None,
-        analysis: bool = False,
-    ):
-        super().__init__()
-        self.base_path = Path(base_path)
-        self.channels = channels
-        self.x = x
-        self.y = y
-        self.timesteps_csv_path = timesteps_csv_path
-        self.channel_names = channel_names
-        self.transform = transform
-        self.predict_base_path = Path(predict_base_path) if predict_base_path else None
-        self.train_split_ratio = train_split_ratio
-        self.val_split_ratio = val_split_ratio
-        self.batch_size = batch_size
-        self.num_workers = num_workers
-        self.z_range = z_range
-        self.train_dataset = None
-        self.val_dataset = None
-        self.test_dataset = None
-        self.predict_dataset = None
-        self.analysis = analysis
-        self.position_to_timesteps = None
-
-    def setup(self, stage: str = None):
-        if stage == "fit":
-            dataset = ContrastiveDataset(
-                self.base_path,
-                self.channels,
-                self.x,
-                self.y,
-                self.timesteps_csv_path,
-                channel_names=self.channel_names,
-                transform=self.transform,
-                z_range=self.z_range,
-            )
-
-            train_size = int(len(dataset) * self.train_split_ratio)
-            val_size = int(len(dataset) * self.val_split_ratio)
-            test_size = len(dataset) - train_size - val_size
-
-            self.train_dataset, self.val_dataset, self.test_dataset = (
-                torch.utils.data.random_split(
-                    dataset, [train_size, val_size, test_size]
-                )
-            )
-
-        # # setup prediction dataset 
-        # if stage == "predict" and self.predict_base_path and not self.analysis:
-        #     print("setting up!")
-        #     self.predict_dataset = PredictDataset(
-        #         self.predict_base_path,
-        #         self.channels,
-        #         self.x,
-        #         self.y,
-        #         timesteps_csv_path=self.timesteps_csv_path,
-        #         channel_names=self.channel_names,
-        #         z_range=self.z_range,
-        #     )
-
-        # both should be on for extracting embeddings  
-        if stage == "predict" and self.analysis == True:
-            print("doing analysis set up!")
-            self.predict_dataset = PredictDataset(
-                self.predict_base_path,
-                self.channels,
-                self.x,
-                self.y,
-                timesteps_csv_path=self.timesteps_csv_path,
-                channel_names=self.channel_names,
-                z_range=self.z_range,
-                analysis=True,
-            )
-            self.position_to_timesteps = self.predict_dataset.position_to_timesteps
-        
-    def train_dataloader(self):
-        return DataLoader(
-            self.train_dataset,
-            batch_size=self.batch_size,
-            shuffle=True,
-            num_workers=self.num_workers,
-            prefetch_factor=2,
-            persistent_workers=True,
-        )
-
-    def val_dataloader(self):
-        return DataLoader(
-            self.val_dataset,
-            batch_size=self.batch_size,
-            shuffle=False,
-            num_workers=self.num_workers,
-            prefetch_factor=2,
-            persistent_workers=True,
-        )
-
-    def test_dataloader(self):
-        return DataLoader(
-            self.test_dataset,
-            batch_size=self.batch_size,
-            shuffle=False,
-            num_workers=self.num_workers,
-            prefetch_factor=2,
-            persistent_workers=True,
-        )
-
-    def predict_dataloader(self):
-        print("running predict DataLoader!")
-        if self.predict_dataset is None:
-            raise ValueError(
-                "Predict dataset not set up. Call setup(stage='predict') first."
-            )
-        
-        # Check if distributed training is initialized
-        if dist.is_available() and dist.is_initialized():
-            rank = dist.get_rank()
-            num_replicas = dist.get_world_size()
-        else:
-            rank = 0
-            num_replicas = 1
-
-        sampler = DistributedSampler(
-            self.predict_dataset,
-            num_replicas=num_replicas,
-            rank=rank,
-            shuffle=False
-        )
-
-        return DataLoader(
-            self.predict_dataset,
-            batch_size=self.batch_size,
-            shuffle=False,
-            sampler=sampler,  # Use DistributedSampler
-            num_workers=self.num_workers,
-            collate_fn=ContrastiveDataModule.custom_collate_fn,  # Use custom collate function
-            prefetch_factor=2,
-            persistent_workers=True
-        )
-    
-    @staticmethod
-    def custom_collate_fn(batch):
-        # Sort the batch by position_path and timestep
-        batch.sort(key=lambda x: (x[1], x[2]))
-        data, positions, timesteps = zip(*batch)
-        return torch.stack(data), positions, timesteps
-
-class PredictDataset(Dataset):
-    def __init__(
-        self,
-        base_path,
-        channels,
-        x,
-        y,
-        timesteps_csv_path,
-        channel_names,
-        z_range=None,
-        analysis=False,
-        embeddings_dict=None,  # Shared dict to store embeddings
-        order_dict=None,  # Shared dict to store order
-    ):
-        self.base_path = base_path
-        self.channels = channels
-        self.x = x
-        self.y = y
-        self.z_range = z_range
-        self.channel_names = channel_names
-        self.ds = self.open_zarr_store(self.base_path)
-        self.timesteps_csv_path = timesteps_csv_path
-        self.timesteps_df = pd.read_csv(timesteps_csv_path)
-        self.positions = list(self.ds.positions()) if not analysis else self.filter_positions_from_csv()
-        self.channel_indices = [self.ds.channel_names.index(channel) for channel in self.channel_names]
-        self.analysis = analysis
-        self.embeddings_dict = embeddings_dict if embeddings_dict is not None else Manager().dict()
-        self.order_dict = order_dict if order_dict is not None else Manager().dict()
-        print("channel indices!")
-        print(self.channel_indices)
-        print(f"Initialized predict dataset with {len(self.positions)} positions.")
-
-        # Vectorized creation of position_to_timesteps and position_timestep_pairs
-        self.timesteps_df["Position"] = self.timesteps_df.apply(
-            lambda x: f"{x['Row']}/{x['Column']}/fov{x['FOV']}cell{x['Cell ID']}",
-            axis=1,
-        )
-
-        # Filter timesteps_df to only include positions that are in self.positions
-        filtered_timesteps_df = self.timesteps_df[
-            self.timesteps_df["Position"].isin(self.positions)
-        ]
-
-        # Group by position and collect timesteps
-        position_groups = filtered_timesteps_df.groupby("Position")
-
-        self.position_to_timesteps = {
-            position: group["Timestep"].tolist()
-            for position, group in position_groups
-        }
-
-        print("done position_to_timesteps!")
-
-        self.position_timestep_pairs = [
-            (position, timestep)
-            for position, timesteps in self.position_to_timesteps.items()
-            for timestep in timesteps
-        ]
-
-        print("done position_timestep_pairs!")
-
-    def open_zarr_store(self, path, layout="hcs", mode="r"):
-        return open_ome_zarr(path, layout=layout, mode=mode)
-
-    def filter_positions_from_csv(self):
-        unique_positions = self.timesteps_df[['Row', 'Column', 'FOV', 'Cell ID']].drop_duplicates()
-        valid_positions = [
-            f"{row['Row']}/{row['Column']}/fov{row['FOV']}cell{row['Cell ID']}"
-            for _, row in unique_positions.iterrows()
-        ]
-        return valid_positions
-
-    def __len__(self):
-        return len(self.position_timestep_pairs)
-
-    def __getitem__(self, idx):
-        position_path, timestep = self.position_timestep_pairs[idx]
-        data = self.load_data(position_path, timestep)
-        data = self.normalize_data(data)
-        # Combine position path and timestep into a single identifier
-        combined_pos_info = f"{position_path}/t{timestep}"
-        return torch.tensor(data, dtype=torch.float32), combined_pos_info, timestep
-
-    # double check printing order
-    def load_data(self, position_path, timestep=None):
-        position = self.ds[position_path]
-        zarr_array = position["0"][:]
-        data = zarr_array[timestep, self.channel_indices, self.z_range[0]:self.z_range[1], :, :]
-        return data
-
-    def normalize_data(self, data):
-        normalized_data = np.empty_like(data)
-        for i in range(data.shape[0]):  # iterate over each channel
-            channel_data = data[i]
-            mean = np.mean(channel_data)
-            std = np.std(channel_data)
-            normalized_data[i] = (channel_data - mean) / (std + 1e-6)
-        return normalized_data
-    
-=======
-        return list(self.augmentations)
->>>>>>> 52df395e
+        return list(self.augmentations)