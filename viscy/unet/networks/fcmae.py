--- conflicted
+++ resolved
@@ -20,11 +20,7 @@
 )
 from torch import BoolTensor, Size, Tensor, nn
 
-<<<<<<< HEAD
-from viscy.unet.networks.Unet21D import Unet2dDecoder
-=======
-from viscy.unet.networks.Unet22D import PixelToVoxelHead, Unet2dDecoder, UnsqueezeHead
->>>>>>> d7d1200d
+from viscy.unet.networks.Unet22D import Unet2dDecoder
 
 
 def _init_weights(module: nn.Module) -> None:
