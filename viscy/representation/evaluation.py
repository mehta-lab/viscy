from collections import defaultdict

import numpy as np
import pandas as pd
import umap
from numpy import fft
from skimage.feature import graycomatrix, graycoprops
from skimage.filters import gaussian, threshold_otsu
from sklearn.cluster import DBSCAN
from sklearn.decomposition import PCA
from sklearn.metrics import (
    accuracy_score,
    adjusted_rand_score,
    normalized_mutual_info_score,
    silhouette_score,
)
from sklearn.metrics.pairwise import cosine_similarity
from sklearn.neighbors import KNeighborsClassifier
from sklearn.preprocessing import StandardScaler

from viscy.data.triplet import TripletDataModule

"""
This module enables evaluation of learned representations using annotations, such as 
* cell division labels, 
* infection state labels, 
* labels predicted using supervised classifiers,
* computed image features.

Following evaluation methods are implemented:
* Linear classifier accuracy when labels are provided.
* Clustering evaluation using normalized mutual information (NMI) and adjusted rand index (ARI).
* Correlation between embeddings and computed features using rank correlation.

TODO: consider time- and condition-dependent clustering and UMAP visualization of patches developed earlier:
https://github.com/mehta-lab/dynacontrast/blob/master/analysis/gmm.py 
"""


"""
Utilities for loading datasets.
"""

__all__ = [
    # re-exporting from sklearn
    "silhouette_score",
    "load_annotation",
    "dataset_of_tracks",
    "knn_accuracy",
    "clustering_evaluation",
    "compute_pca",
    "compute_umap",
    "FeatureExtractor",
]


def load_annotation(da, path, name, categories: dict | None = None):
    """
    Load annotations from a CSV file and map them to the dataset.

    Parameters
    ----------
    da : xarray.DataArray
        The dataset array containing 'fov_name' and 'id' coordinates.
    path : str
        Path to the CSV file containing annotations.
    name : str
        The column name in the CSV file to be used as annotations.
    categories : dict, optional
        A dictionary to rename categories in the annotation column. Default is None.

    Returns
    -------
    pd.Series
        A pandas Series containing the selected annotations mapped to the dataset.
    """
    # Read the annotation CSV file
    annotation = pd.read_csv(path)

    # Add a leading slash to 'fov name' column and set it as 'fov_name'
    annotation["fov_name"] = "/" + annotation["fov_name"]

    # Set the index of the annotation DataFrame to ['fov_name', 'id']
    annotation = annotation.set_index(["fov_name", "id"])

    # Create a MultiIndex from the dataset array's 'fov_name' and 'id' values
    mi = pd.MultiIndex.from_arrays(
        [da["fov_name"].values, da["id"].values], names=["fov_name", "id"]
    )

    # Select the annotations corresponding to the MultiIndex
    selected = annotation.loc[mi][name]

    # If categories are provided, rename the categories in the selected annotations
    if categories:
        selected = selected.astype("category").cat.rename_categories(categories)

    return selected


def dataset_of_tracks(
    data_path,
    tracks_path,
    fov_list,
    track_id_list,
    source_channel=["Phase3D", "RFP"],
    z_range=(28, 43),
    initial_yx_patch_size=(128, 128),
    final_yx_patch_size=(128, 128),
):
    data_module = TripletDataModule(
        data_path=data_path,
        tracks_path=tracks_path,
        include_fov_names=fov_list,
        include_track_ids=track_id_list,
        source_channel=source_channel,
        z_range=z_range,
        initial_yx_patch_size=initial_yx_patch_size,
        final_yx_patch_size=final_yx_patch_size,
        batch_size=1,
        num_workers=16,
        normalizations=None,
        predict_cells=True,
    )
    # for train and val
    data_module.setup("predict")
    prediction_dataset = data_module.predict_dataset
    return prediction_dataset


"""Methods for evaluating clustering performance."""


def knn_accuracy(embeddings, annotations, k=5):
    """
    Evaluate the k-NN classification accuracy.

    Parameters
    ----------
    k : int, optional
        Number of neighbors to use for k-NN. Default is 5.

    Returns
    -------
    float
        Accuracy of the k-NN classifier.
    """
    knn = KNeighborsClassifier(n_neighbors=k)
    knn.fit(embeddings, annotations)
    predictions = knn.predict(embeddings)
    accuracy = accuracy_score(annotations, predictions)
    return accuracy


def dbscan_clustering(embeddings, eps=0.5, min_samples=5):
    """
    Apply DBSCAN clustering to the embeddings.

    Parameters
    ----------
    eps : float, optional
        The maximum distance between two samples for them to be considered as in the same neighborhood. Default is 0.5.
    min_samples : int, optional
        The number of samples in a neighborhood for a point to be considered as a core point. Default is 5.

    Returns
    -------
    np.ndarray
        Clustering labels assigned by DBSCAN.
    """
    dbscan = DBSCAN(eps=eps, min_samples=min_samples)
    clusters = dbscan.fit_predict(embeddings)
    return clusters


def clustering_evaluation(embeddings, annotations, method="nmi"):
    """
    Evaluate the clustering of the embeddings compared to the ground truth labels.

    Parameters
    ----------
    method : str, optional
        Metric to use for evaluation ('nmi' or 'ari'). Default is 'nmi'.

    Returns
    -------
    float
        NMI or ARI score depending on the method chosen.
    """
    clusters = dbscan_clustering(embeddings)

    if method == "nmi":
        score = normalized_mutual_info_score(annotations, clusters)
    elif method == "ari":
        score = adjusted_rand_score(annotations, clusters)
    else:
        raise ValueError("Invalid method. Choose 'nmi' or 'ari'.")

    return score


def compute_pca(embedding_dataset, n_components=None, normalize_features=True):
    features = embedding_dataset["features"]
    projections = embedding_dataset["projections"]

    if normalize_features:
        scaled_projections = StandardScaler().fit_transform(projections.values)
        scaled_features = StandardScaler().fit_transform(features.values)
    else:
        scaled_projections = projections.values
        scaled_features = features.values

    # Compute PCA with specified number of components
    PCA_features = PCA(n_components=n_components, random_state=42)
    PCA_projection = PCA(n_components=n_components, random_state=42)
    pc_features = PCA_features.fit_transform(scaled_features)
    pc_projection = PCA_projection.fit_transform(scaled_projections)

    # Prepare DataFrame with id and PCA coordinates
    pca_df = pd.DataFrame(
        {
            "id": embedding_dataset["id"].values,
            "fov_name": embedding_dataset["fov_name"].values,
            "PCA1": pc_features[:, 0],
            "PCA2": pc_features[:, 1],
            "PCA3": pc_features[:, 2],
            "PCA4": pc_features[:, 3],
            "PCA5": pc_features[:, 4],
            "PCA6": pc_features[:, 5],
            "PCA1_proj": pc_projection[:, 0],
            "PCA2_proj": pc_projection[:, 1],
            "PCA3_proj": pc_projection[:, 2],
            "PCA4_proj": pc_projection[:, 3],
            "PCA5_proj": pc_projection[:, 4],
            "PCA6_proj": pc_projection[:, 5],
        }
    )

    return PCA_features, PCA_projection, pca_df


def compute_umap(embedding_dataset, normalize_features=True):
    features = embedding_dataset["features"]
    projections = embedding_dataset["projections"]

    if normalize_features:
        scaled_projections = StandardScaler().fit_transform(projections.values)
        scaled_features = StandardScaler().fit_transform(features.values)
    else:
        scaled_projections = projections.values
        scaled_features = features.values

    # Compute UMAP for features and projections
    # Computing 3 components to enable 3D visualization.
    umap_features = umap.UMAP(random_state=42, n_components=2)
    umap_projection = umap.UMAP(random_state=42, n_components=2)
    umap_features_embedding = umap_features.fit_transform(scaled_features)
    umap_projection_embedding = umap_projection.fit_transform(scaled_projections)

    # Prepare DataFrame with id and UMAP coordinates
    umap_df = pd.DataFrame(
        {
            "id": embedding_dataset["id"].values,
            "track_id": embedding_dataset["track_id"].values,
            "t": embedding_dataset["t"].values,
            "fov_name": embedding_dataset["fov_name"].values,
            "UMAP1": umap_features_embedding[:, 0],
            "UMAP2": umap_features_embedding[:, 1],
            "UMAP1_proj": umap_projection_embedding[:, 0],
            "UMAP2_proj": umap_projection_embedding[:, 1],
        }
    )

    return umap_features, umap_projection, umap_df


class FeatureExtractor:
    # FIXME: refactor into a separate module with standalone functions

    def __init__(self):
        pass

    def compute_fourier_descriptors(image):
        """
        Compute the Fourier descriptors of the image
        The sensor or nuclear shape changes when infected, which can be captured by analyzing Fourier descriptors
        :param np.array image: input image
        :return: Fourier descriptors
        """
        # Convert contour to complex numbers
        contour_complex = image[:, 0] + 1j * image[:, 1]

        # Compute Fourier descriptors
        descriptors = np.fft.fft(contour_complex)

        return descriptors

    def analyze_symmetry(descriptors):
        """
        Analyze the symmetry of the Fourier descriptors
        Symmetry of the sensor or nuclear shape changes when infected
        :param np.array descriptors: Fourier descriptors
        :return: standard deviation of the descriptors
        """
        # Normalize descriptors
        descriptors = np.abs(descriptors) / np.max(np.abs(descriptors))

        return np.std(descriptors)  # Lower standard deviation indicates higher symmetry

    def compute_area(input_image, sigma=0.6):
        """Create a binary mask using morphological operations
        Sensor area will increase when infected due to expression in nucleus
        :param np.array input_image: generate masks from this 3D image
        :param float sigma: Gaussian blur standard deviation, increase in value increases blur
        :return: area of the sensor mask & mean intensity inside the sensor area
        """

        input_image_blur = gaussian(input_image, sigma=sigma)

        thresh = threshold_otsu(input_image_blur)
        mask = input_image >= thresh

        # Apply sensor mask to the image
        masked_image = input_image * mask

        # Compute the mean intensity inside the sensor area
        masked_intensity = np.mean(masked_image)

        return masked_intensity, np.sum(mask)

    def compute_spectral_entropy(image):
        """
        Compute the spectral entropy of the image
        High frequency components are observed to increase in phase and reduce in sensor when cell is infected
        :param np.array image: input image
        :return: spectral entropy
        """

        # Compute the 2D Fourier Transform
        f_transform = fft.fft2(image)

        # Compute the power spectrum
        power_spectrum = np.abs(f_transform) ** 2

        # Compute the probability distribution
        power_spectrum += 1e-10  # Avoid log(0) issues
        prob_distribution = power_spectrum / np.sum(power_spectrum)

        # Compute the spectral entropy
        entropy = -np.sum(prob_distribution * np.log(prob_distribution))

        return entropy

    def compute_glcm_features(image):
        """
        Compute the contrast, dissimilarity and homogeneity of the image
        Both sensor and phase texture changes when infected, smooth in sensor, and rough in phase
        :param np.array image: input image
        :return: contrast, dissimilarity, homogeneity
        """

        # Normalize the input image from 0 to 255
        image = (image - np.min(image)) * (255 / (np.max(image) - np.min(image)))
        image = image.astype(np.uint8)

        # Compute the GLCM
        distances = [1]  # Distance between pixels
        angles = [0]  # Angle in radians

        glcm = graycomatrix(image, distances, angles, symmetric=True, normed=True)

        # Compute GLCM properties
        contrast = graycoprops(glcm, "contrast")[0, 0]
        dissimilarity = graycoprops(glcm, "dissimilarity")[0, 0]
        homogeneity = graycoprops(glcm, "homogeneity")[0, 0]

        return contrast, dissimilarity, homogeneity

    def compute_iqr(image):
        """
        Compute the interquartile range of pixel intensities
        Observed to increase when cell is infected
        :param np.array image: input image
        :return: interquartile range of pixel intensities
        """

        # Compute the interquartile range of pixel intensities
        iqr = np.percentile(image, 75) - np.percentile(image, 25)

        return iqr

    def compute_mean_intensity(image):
        """
        Compute the mean pixel intensity
        Expected to vary when cell morphology changes due to infection, divison or death
        :param np.array image: input image
        :return: mean pixel intensity
        """

        # Compute the mean pixel intensity
        mean_intensity = np.mean(image)

        return mean_intensity

    def compute_std_dev(image):
        """
        Compute the standard deviation of pixel intensities
        Expected to vary when cell morphology changes due to infection, divison or death
        :param np.array image: input image
        :return: standard deviation of pixel intensities
        """
        # Compute the standard deviation of pixel intensities
        std_dev = np.std(image)

        return std_dev

<<<<<<< HEAD

# Function to extract embeddings and calculate cosine similarities for a specific cell
def calculate_cosine_similarity_cell(embedding_dataset, fov_name, track_id):
    # Filter the dataset for the specific infected cell
    filtered_data = embedding_dataset.where(
        (embedding_dataset["fov_name"] == fov_name)
        & (embedding_dataset["track_id"] == track_id),
        drop=True,
    )

    # Extract the feature embeddings and time points
    features = filtered_data["features"].values  # (sample, features)
    time_points = filtered_data["t"].values  # (sample,)

    # Get the first time point's embedding
    first_time_point_embedding = features[0].reshape(1, -1)

    # Calculate cosine similarity between each time point and the first time point
    cosine_similarities = []
    for i in range(len(time_points)):
        similarity = cosine_similarity(
            first_time_point_embedding, features[i].reshape(1, -1)
        )
        cosine_similarities.append(similarity[0][0])

    return time_points, cosine_similarities


# Function to compute the norm of differences between embeddings at t and t + tau
def compute_displacement_mean_std(
    embedding_dataset, max_tau=10, use_cosine=False, use_dissimilarity=False
):
    # Get the arrays of (fov_name, track_id, t, and embeddings)
    fov_names = embedding_dataset["fov_name"].values
    track_ids = embedding_dataset["track_id"].values
    timepoints = embedding_dataset["t"].values
    embeddings = embedding_dataset["features"].values

    # Dictionary to store displacements for each tau
    displacement_per_tau = defaultdict(list)

    # Iterate over all entries in the dataset
    for i in range(len(fov_names)):
        fov_name = fov_names[i]
        track_id = track_ids[i]
        current_time = timepoints[i]
        current_embedding = embeddings[i]

        # For each time point t, compute displacements for t + tau
        for tau in range(1, max_tau + 1):
            future_time = current_time + tau

            # Find if future_time exists for the same (fov_name, track_id)
            matching_indices = np.where(
                (fov_names == fov_name)
                & (track_ids == track_id)
                & (timepoints == future_time)
            )[0]

            if len(matching_indices) == 1:
                # Get the embedding at t + tau
                future_embedding = embeddings[matching_indices[0]]

                if use_cosine:
                    # Compute cosine similarity
                    similarity = cosine_similarity(
                        current_embedding.reshape(1, -1),
                        future_embedding.reshape(1, -1),
                    )[0][0]
                    # Choose whether to use similarity or dissimilarity
                    if use_dissimilarity:
                        displacement = 1 - similarity  # Cosine dissimilarity
                    else:
                        displacement = similarity  # Cosine similarity
                else:
                    # Compute the Euclidean distance, elementwise square on difference
                    displacement = np.sum((current_embedding - future_embedding) ** 2)

                # Store the displacement for the given tau
                displacement_per_tau[tau].append(displacement)

    # Compute mean and std displacement for each tau by averaging the displacements
    mean_displacement_per_tau = {
        tau: np.mean(displacements)
        for tau, displacements in displacement_per_tau.items()
    }
    std_displacement_per_tau = {
        tau: np.std(displacements)
        for tau, displacements in displacement_per_tau.items()
    }

    return mean_displacement_per_tau, std_displacement_per_tau


# Function to compute the norm of differences between embeddings at t and t + tau
def compute_displacement(
    embedding_dataset,
    max_tau=10,
    use_cosine=False,
    use_dissimilarity=False,
    use_umap=False,
):
    # Get the arrays of (fov_name, track_id, t, and embeddings)
    fov_names = embedding_dataset["fov_name"].values
    track_ids = embedding_dataset["track_id"].values
    timepoints = embedding_dataset["t"].values

    if use_umap:
        umap1 = embedding_dataset["UMAP1"].values
        umap2 = embedding_dataset["UMAP2"].values
        embeddings = np.vstack((umap1, umap2)).T
    else:
        embeddings = embedding_dataset["features"].values

    # Dictionary to store displacements for each tau
    displacement_per_tau = defaultdict(list)

    # Iterate over all entries in the dataset
    for i in range(len(fov_names)):
        fov_name = fov_names[i]
        track_id = track_ids[i]
        current_time = timepoints[i]
        current_embedding = embeddings[i]

        # For each time point t, compute displacements for t + tau
        for tau in range(1, max_tau + 1):
            future_time = current_time + tau

            # Find if future_time exists for the same (fov_name, track_id)
            matching_indices = np.where(
                (fov_names == fov_name)
                & (track_ids == track_id)
                & (timepoints == future_time)
            )[0]

            if len(matching_indices) == 1:
                # Get the embedding at t + tau
                future_embedding = embeddings[matching_indices[0]]

                if use_cosine:
                    # Compute cosine similarity
                    similarity = cosine_similarity(
                        current_embedding.reshape(1, -1),
                        future_embedding.reshape(1, -1),
                    )[0][0]
                    # Choose whether to use similarity or dissimilarity
                    if use_dissimilarity:
                        displacement = 1 - similarity  # Cosine dissimilarity
                    else:
                        displacement = similarity  # Cosine similarity
                else:
                    # Compute the Euclidean distance, elementwise square on difference
                    displacement = np.sum((current_embedding - future_embedding) ** 2)

                # Store the displacement for the given tau
                displacement_per_tau[tau].append(displacement)

    return displacement_per_tau

def calculate_normalized_euclidean_distance_cell(embedding_dataset, fov_name, track_id):
    filtered_data = embedding_dataset.where(
        (embedding_dataset["fov_name"] == fov_name)
        & (embedding_dataset["track_id"] == track_id),
        drop=True,
    )

    features = filtered_data["features"].values  # (sample, features)
    time_points = filtered_data["t"].values  # (sample,)

    normalized_features = features / np.linalg.norm(features, axis=1, keepdims=True)

    # Get the first time point's normalized embedding
    first_time_point_embedding = normalized_features[0].reshape(1, -1)

    euclidean_distances = []
    for i in range(len(time_points)):
        distance = np.linalg.norm(first_time_point_embedding - normalized_features[i].reshape(1, -1))
        euclidean_distances.append(distance)

    return time_points, euclidean_distances

def compute_displacement_mean_std_full(
    embedding_dataset, max_tau=10
):
    fov_names = embedding_dataset["fov_name"].values
    track_ids = embedding_dataset["track_id"].values
    timepoints = embedding_dataset["t"].values
    embeddings = embedding_dataset["features"].values

    cell_identifiers = np.array(list(zip(fov_names, track_ids)), dtype=[('fov_name', 'O'), ('track_id', 'int64')])

    unique_cells = np.unique(cell_identifiers)

    displacement_per_tau = defaultdict(list)

    for cell in unique_cells:
        fov_name = cell['fov_name']
        track_id = cell['track_id']

        indices = np.where((fov_names == fov_name) & (track_ids == track_id))[0]
        
        cell_timepoints = timepoints[indices]
        cell_embeddings = embeddings[indices]

        sorted_indices = np.argsort(cell_timepoints)
        cell_timepoints = cell_timepoints[sorted_indices]
        cell_embeddings = cell_embeddings[sorted_indices]

        for i in range(len(cell_timepoints)):
            current_time = cell_timepoints[i]
            current_embedding = cell_embeddings[i]

            current_embedding = current_embedding / np.linalg.norm(current_embedding)

            for tau in range(0, max_tau + 1):
                future_time = current_time + tau

                future_index = np.where(cell_timepoints == future_time)[0]

                if len(future_index) >= 1:
                    future_embedding = cell_embeddings[future_index[0]]
                    future_embedding = future_embedding / np.linalg.norm(future_embedding)

                    distance = np.linalg.norm(current_embedding - future_embedding)
                    
                    displacement_per_tau[tau].append(distance)

    mean_displacement_per_tau = {
        tau: np.mean(displacements)
        for tau, displacements in displacement_per_tau.items()
    }
    std_displacement_per_tau = {
        tau: np.std(displacements)
        for tau, displacements in displacement_per_tau.items()
    }

    return mean_displacement_per_tau, std_displacement_per_tau
=======
    def compute_radial_intensity_gradient(image):
        """
        Compute the radial intensity gradient of the image
        The sensor relocalizes inside the nucleus, which is center of the image when cells are infected
        Expected negative gradient when infected and zero to positive gradient when not infected
        :param np.array image: input image
        :return: radial intensity gradient
        """
        # normalize the image
        image = (image - np.min(image)) / (np.max(image) - np.min(image))

        # compute the intensity gradient from center to periphery
        y, x = np.indices(image.shape)
        center = np.array(image.shape) / 2
        r = np.sqrt((x - center[1]) ** 2 + (y - center[0]) ** 2)
        r = r.astype(int)
        tbin = np.bincount(r.ravel(), image.ravel())
        nr = np.bincount(r.ravel())
        radial_intensity_values = tbin / nr

        # get the slope radial_intensity_values
        from scipy.stats import linregress

        radial_intensity_gradient = linregress(
            range(len(radial_intensity_values)), radial_intensity_values
        )

        return radial_intensity_gradient[0]
>>>>>>> ad741769
<|MERGE_RESOLUTION|>--- conflicted
+++ resolved
@@ -414,7 +414,35 @@
 
         return std_dev
 
-<<<<<<< HEAD
+    def compute_radial_intensity_gradient(image):
+        """
+        Compute the radial intensity gradient of the image
+        The sensor relocalizes inside the nucleus, which is center of the image when cells are infected
+        Expected negative gradient when infected and zero to positive gradient when not infected
+        :param np.array image: input image
+        :return: radial intensity gradient
+        """
+        # normalize the image
+        image = (image - np.min(image)) / (np.max(image) - np.min(image))
+
+        # compute the intensity gradient from center to periphery
+        y, x = np.indices(image.shape)
+        center = np.array(image.shape) / 2
+        r = np.sqrt((x - center[1]) ** 2 + (y - center[0]) ** 2)
+        r = r.astype(int)
+        tbin = np.bincount(r.ravel(), image.ravel())
+        nr = np.bincount(r.ravel())
+        radial_intensity_values = tbin / nr
+
+        # get the slope radial_intensity_values
+        from scipy.stats import linregress
+
+        radial_intensity_gradient = linregress(
+            range(len(radial_intensity_values)), radial_intensity_values
+        )
+
+        return radial_intensity_gradient[0]
+
 
 # Function to extract embeddings and calculate cosine similarities for a specific cell
 def calculate_cosine_similarity_cell(embedding_dataset, fov_name, track_id):
@@ -652,33 +680,3 @@
     }
 
     return mean_displacement_per_tau, std_displacement_per_tau
-=======
-    def compute_radial_intensity_gradient(image):
-        """
-        Compute the radial intensity gradient of the image
-        The sensor relocalizes inside the nucleus, which is center of the image when cells are infected
-        Expected negative gradient when infected and zero to positive gradient when not infected
-        :param np.array image: input image
-        :return: radial intensity gradient
-        """
-        # normalize the image
-        image = (image - np.min(image)) / (np.max(image) - np.min(image))
-
-        # compute the intensity gradient from center to periphery
-        y, x = np.indices(image.shape)
-        center = np.array(image.shape) / 2
-        r = np.sqrt((x - center[1]) ** 2 + (y - center[0]) ** 2)
-        r = r.astype(int)
-        tbin = np.bincount(r.ravel(), image.ravel())
-        nr = np.bincount(r.ravel())
-        radial_intensity_values = tbin / nr
-
-        # get the slope radial_intensity_values
-        from scipy.stats import linregress
-
-        radial_intensity_gradient = linregress(
-            range(len(radial_intensity_values)), radial_intensity_values
-        )
-
-        return radial_intensity_gradient[0]
->>>>>>> ad741769
