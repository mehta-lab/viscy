import logging
import os
from typing import Literal, Sequence, Union

import numpy as np
import torch

from imageio import imwrite
from lightning.pytorch import LightningModule
from matplotlib.pyplot import get_cmap
from monai.optimizers import WarmupCosineSchedule
from monai.transforms import DivisiblePad
from skimage.exposure import rescale_intensity
from torch import Tensor, nn
from torch.nn import functional as F
from torch.optim.lr_scheduler import ConstantLR
from torchmetrics.functional import (
    accuracy,
    cosine_similarity,
    dice,
    jaccard_index,
    mean_absolute_error,
    mean_squared_error,
    pearson_corrcoef,
    r2_score,
    structural_similarity_index_measure,
)
<<<<<<< HEAD
from torchvision.models import resnet18
from pytorch_metric_learning.losses import NTXentLoss
=======
>>>>>>> 45f73a72

from viscy.data.hcs import Sample
from viscy.evaluation.evaluation_metrics import mean_average_precision, ms_ssim_25d
from viscy.unet.networks.fcmae import FullyConvolutionalMAE
from viscy.unet.networks.Unet2D import Unet2d
from viscy.unet.networks.Unet25D import Unet25d
from viscy.unet.networks.unext2 import UNeXt2
from viscy.representation.contrastive import ContrastiveEncoder

try:
    from cellpose.models import CellposeModel
except ImportError:
    CellposeModel = None


_UNET_ARCHITECTURE = {
    "2D": Unet2d,
    "UNeXt2": UNeXt2,
    "2.5D": Unet25d,
    "fcmae": FullyConvolutionalMAE,
}


class MixedLoss(nn.Module):
    """Mixed reconstruction loss.
    Adapted from Zhao et al, https://arxiv.org/pdf/1511.08861.pdf
    Reduces to simple distances if only one weight is non-zero.

    :param float l1_alpha: L1 loss weight, defaults to 0.5
    :param float l2_alpha: L2 loss weight, defaults to 0.0
    :param float ms_dssim_alpha: MS-DSSIM weight, defaults to 0.5
    """

    def __init__(
        self, l1_alpha: float = 0.5, l2_alpha: float = 0.0, ms_dssim_alpha: float = 0.5
    ):
        super().__init__()
        if not any([l1_alpha, l2_alpha, ms_dssim_alpha]):
            raise ValueError("Loss term weights cannot be all zero!")
        self.l1_alpha = l1_alpha
        self.l2_alpha = l2_alpha
        self.ms_dssim_alpha = ms_dssim_alpha

    @torch.cuda.amp.custom_fwd(cast_inputs=torch.float32)
    def forward(self, preds, target):
        loss = 0
        if self.l1_alpha:
            # the gaussian in the reference is not used
            # because the SSIM here uses a uniform window
            loss += F.l1_loss(preds, target) * self.l1_alpha
        if self.l2_alpha:
            loss += F.mse_loss(preds, target) * self.l2_alpha
        if self.ms_dssim_alpha:
            ms_ssim = ms_ssim_25d(preds, target, clamp=True)
            # the 1/2 factor in the original DSSIM is not used
            # since the MS-SSIM here is stabilized with ReLU
            loss += (1 - ms_ssim) * self.ms_dssim_alpha
        return loss


class VSUNet(LightningModule):
    """Regression U-Net module for virtual staining.

    :param dict model_config: model config,
        defaults to :py:class:`viscy.unet.utils.model.ModelDefaults25D`
    :param Union[nn.Module, MixedLoss] loss_function:
        loss function in training/validation,
        if a dictionary, should specify weights of each term
        ('l1_alpha', 'l2_alpha', 'ssim_alpha')
        defaults to L2 (mean squared error)
    :param float lr: learning rate in training, defaults to 1e-3
    :param Literal['WarmupCosine', 'Constant'] schedule:
        learning rate scheduler, defaults to "Constant"
    :param str chkpt_path: path to the checkpoint to load weights, defaults to None
    :param int log_batches_per_epoch:
        number of batches to log each training/validation epoch,
        has to be smaller than steps per epoch, defaults to 8
    :param int log_samples_per_batch:
        number of samples to log each training/validation batch,
        has to be smaller than batch size, defaults to 1
    :param Sequence[int] example_input_yx_shape:
        XY shape of the example input for network graph tracing, defaults to (256, 256)
    :param str test_cellpose_model_path:
        path to the CellPose model for testing segmentation, defaults to None
    :param float test_cellpose_diameter:
        diameter parameter of the CellPose model for testing segmentation,
        defaults to None
    :param bool test_evaluate_cellpose:
        evaluate the performance of the CellPose model instead of the trained model
        in test stage, defaults to False
    """

    def __init__(
        self,
        architecture: Literal["2D", "UNeXt2", "2.5D", "3D", "fcmae"],
        model_config: dict = {},
        loss_function: Union[nn.Module, MixedLoss] = None,
        lr: float = 1e-3,
        schedule: Literal["WarmupCosine", "Constant"] = "Constant",
        freeze_encoder: bool = False,
        ckpt_path: str = None,
        log_batches_per_epoch: int = 8,
        log_samples_per_batch: int = 1,
        example_input_yx_shape: Sequence[int] = (256, 256),
        test_cellpose_model_path: str = None,
        test_cellpose_diameter: float = None,
        test_evaluate_cellpose: bool = False,
    ) -> None:
        super().__init__()
        net_class = _UNET_ARCHITECTURE.get(architecture)
        if not net_class:
            raise ValueError(
                f"Architecture {architecture} not in {_UNET_ARCHITECTURE.keys()}"
            )
        self.model = net_class(**model_config)
        # TODO: handle num_outputs in metrics
        # self.out_channels = self.model.terminal_block.out_filters
        self.loss_function = loss_function if loss_function else nn.MSELoss()
        self.lr = lr
        self.schedule = schedule
        self.log_batches_per_epoch = log_batches_per_epoch
        self.log_samples_per_batch = log_samples_per_batch
        self.training_step_outputs = []
        self.validation_losses = []
        self.validation_step_outputs = []
        # required to log the graph
        if architecture == "2D":
            example_depth = 1
        else:
            example_depth = model_config.get("in_stack_depth") or 5
        self.example_input_array = torch.rand(
            1,
            model_config.get("in_channels") or 1,
            example_depth,
            *example_input_yx_shape,
        )
        self.test_cellpose_model_path = test_cellpose_model_path
        self.test_cellpose_diameter = test_cellpose_diameter
        self.test_evaluate_cellpose = test_evaluate_cellpose
        self.freeze_encoder = freeze_encoder
        if ckpt_path is not None:
            self.load_state_dict(
                torch.load(ckpt_path)["state_dict"]
            )  # loading only weights

    def forward(self, x: Tensor) -> Tensor:
        return self.model(x)

    def training_step(self, batch: Sample | Sequence[Sample], batch_idx: int):
        losses = []
        batch_size = 0
        if not isinstance(batch, Sequence):
            batch = [batch]
        for b in batch:
            source = b["source"]
            target = b["target"]
            pred = self.forward(source)
            loss = self.loss_function(pred, target)
            losses.append(loss)
            batch_size += source.shape[0]
            if batch_idx < self.log_batches_per_epoch:
                self.training_step_outputs.extend(
                    self._detach_sample((source, target, pred))
                )
        loss_step = torch.stack(losses).mean()
        self.log(
            "loss/train",
            loss_step.to(self.device),
            on_step=True,
            on_epoch=True,
            prog_bar=True,
            logger=True,
            sync_dist=True,
            batch_size=batch_size,
        )
        return loss_step

    def validation_step(self, batch: Sample, batch_idx: int, dataloader_idx: int = 0):
        source: Tensor = batch["source"]
        target: Tensor = batch["target"]
        pred = self.forward(source)
        loss = self.loss_function(pred, target)
        if dataloader_idx + 1 > len(self.validation_losses):
            self.validation_losses.append([])
        self.validation_losses[dataloader_idx].append(loss.detach())
        self.log(
            f"loss/val/{dataloader_idx}",
            loss.to(self.device),
            sync_dist=True,
            batch_size=source.shape[0],
        )
        if batch_idx < self.log_batches_per_epoch:
            self.validation_step_outputs.extend(
                self._detach_sample((source, target, pred))
            )

    def test_step(self, batch: Sample, batch_idx: int):
        source = batch["source"]
        target = batch["target"]
        center_index = target.shape[-3] // 2
        center_slice = slice(center_index, center_index + 1)
        target = target[:, 0, center_slice]
        if self.test_evaluate_cellpose:
            pred = target
        else:
            pred = self.forward(source)[:, 0, center_slice]
            # FIXME: Only works for batch size 1 and the first channel
            self._log_regression_metrics(pred, target)
        img_names, ts, zs = batch["index"]
        position = float(img_names[0].split("/")[-2])
        self.log_dict(
            {
                "position": position,
                "time": float(ts[0]),
                "slice": float(zs[0]),
            },
            on_step=True,
            on_epoch=False,
        )
        if "labels" in batch:
            pred_labels = self._cellpose_predict(
                pred, f"p{int(position)}_t{ts[0]}_z{zs[0]}"
            )
            self._log_segmentation_metrics(pred_labels, batch["labels"][0])
        else:
            self._log_segmentation_metrics(None, None)

    def _log_regression_metrics(self, pred: Tensor, target: Tensor):
        # paired image translation metrics
        self.log_dict(
            {
                # regression
                "test_metrics/MAE": mean_absolute_error(pred, target),
                "test_metrics/MSE": mean_squared_error(pred, target),
                "test_metrics/cosine": cosine_similarity(
                    pred, target, reduction="mean"
                ),
                "test_metrics/pearson": pearson_corrcoef(
                    pred.flatten() * 1e4, target.flatten() * 1e4
                ),
                "test_metrics/r2": r2_score(pred.flatten(), target.flatten()),
                # image perception
                "test_metrics/SSIM": structural_similarity_index_measure(
                    pred, target, gaussian_kernel=False, kernel_size=21
                ),
            },
            on_step=True,
            on_epoch=True,
        )

    def _cellpose_predict(self, pred: Tensor, name: str) -> torch.ShortTensor:
        pred_labels_np = self.cellpose_model.eval(
            pred.cpu().numpy(), channels=[0, 0], diameter=self.test_cellpose_diameter
        )[0].astype(np.int16)
        imwrite(os.path.join(self.logger.log_dir, f"{name}.png"), pred_labels_np)
        return torch.from_numpy(pred_labels_np).to(self.device)

    def _log_segmentation_metrics(
        self, pred_labels: torch.ShortTensor, target_labels: torch.ShortTensor
    ):
        compute = pred_labels is not None
        if compute:
            pred_binary = pred_labels > 0
            target_binary = target_labels > 0
            coco_metrics = mean_average_precision(pred_labels, target_labels)
            logging.debug(coco_metrics)
        self.log_dict(
            {
                # semantic segmentation
                "test_metrics/accuracy": (
                    accuracy(pred_binary, target_binary, task="binary")
                    if compute
                    else -1
                ),
                "test_metrics/dice": (
                    dice(pred_binary, target_binary) if compute else -1
                ),
                "test_metrics/jaccard": (
                    jaccard_index(pred_binary, target_binary, task="binary")
                    if compute
                    else -1
                ),
                "test_metrics/mAP": coco_metrics["map"] if compute else -1,
                "test_metrics/mAP_50": coco_metrics["map_50"] if compute else -1,
                "test_metrics/mAP_75": coco_metrics["map_75"] if compute else -1,
                "test_metrics/mAR_100": coco_metrics["mar_100"] if compute else -1,
            },
            on_step=True,
            on_epoch=False,
        )

    def predict_step(self, batch: Sample, batch_idx: int, dataloader_idx: int = 0):
        source = self._predict_pad(batch["source"])
        return self._predict_pad.inverse(self.forward(source))

    def on_train_epoch_end(self):
        self._log_samples("train_samples", self.training_step_outputs)
        self.training_step_outputs = []

    def on_validation_epoch_end(self):
        super().on_validation_epoch_end()
        self._log_samples("val_samples", self.validation_step_outputs)
        self.validation_step_outputs = []
        # average within each dataloader
        loss_means = [torch.tensor(losses).mean() for losses in self.validation_losses]
        self.log(
            "loss/validate",
            torch.tensor(loss_means).mean().to(self.device),
            sync_dist=True,
        )

    def on_test_start(self):
        """Load CellPose model for segmentation."""
        if CellposeModel is None:
            # raise ImportError(
            #     "CellPose not installed. "
            #     "Please install the metrics dependency with "
            #     '`pip install viscy".[metrics]"`'
            # )
            logging.warning(
                "CellPose not installed. "
                "Please install the metrics dependency with "
                '`pip install viscy"[metrics]"`'
            )

        if self.test_cellpose_model_path is not None:
            self.cellpose_model = CellposeModel(
                model_type=self.test_cellpose_model_path, device=self.device
            )

    def on_predict_start(self):
        """Pad the input shape to be divisible by the downsampling factor.
        The inverse of this transform crops the prediction to original shape.
        """
        down_factor = 2**self.model.num_blocks
        self._predict_pad = DivisiblePad((0, 0, down_factor, down_factor))

    def configure_optimizers(self):
        if self.freeze_encoder:
            self.model: FullyConvolutionalMAE
            self.model.encoder.requires_grad_(False)
        optimizer = torch.optim.AdamW(self.model.parameters(), lr=self.lr)
        if self.schedule == "WarmupCosine":
            scheduler = WarmupCosineSchedule(
                optimizer,
                warmup_steps=3,
                t_total=self.trainer.max_epochs,
                warmup_multiplier=1e-3,
            )
        elif self.schedule == "Constant":
            scheduler = ConstantLR(
                optimizer, factor=1, total_iters=self.trainer.max_epochs
            )
        return [optimizer], [scheduler]

    def _detach_sample(self, imgs: Sequence[Tensor]):
        num_samples = min(imgs[0].shape[0], self.log_samples_per_batch)
        return [
            [np.squeeze(img[i].detach().cpu().numpy().max(axis=1)) for img in imgs]
            for i in range(num_samples)
        ]

    def _log_samples(self, key: str, imgs: Sequence[Sequence[np.ndarray]]):
        images_grid = []
        for sample_images in imgs:
            images_row = []
            for i, image in enumerate(sample_images):
                cm_name = "gray" if i == 0 else "inferno"
                if image.ndim == 2:
                    image = image[np.newaxis]
                for channel in image:
                    channel = rescale_intensity(channel, out_range=(0, 1))
                    render = get_cmap(cm_name)(channel, bytes=True)[..., :3]
                    images_row.append(render)
            images_grid.append(np.concatenate(images_row, axis=1))
        grid = np.concatenate(images_grid, axis=0)
        self.logger.experiment.add_image(
            key, grid, self.current_epoch, dataformats="HWC"
        )


class FcmaeUNet(VSUNet):
    def __init__(self, fit_mask_ratio: float = 0.0, **kwargs):
        super().__init__(architecture="fcmae", **kwargs)
        self.fit_mask_ratio = fit_mask_ratio

    def forward(self, x: Tensor, mask_ratio: float = 0.0):
        return self.model(x, mask_ratio)

    def forward_fit(self, batch: Sample) -> tuple[Tensor]:
        source = batch["source"]
        target = batch["target"]
        pred, mask = self.forward(source, mask_ratio=self.fit_mask_ratio)
        loss = F.mse_loss(pred, target, reduction="none")
        loss = (loss.mean(2) * mask).sum() / mask.sum()
        return source, target, pred, mask, loss

    def training_step(self, batch: Sequence[Sample], batch_idx: int):
        losses = []
        batch_size = 0
        for b in batch:
            source, target, pred, mask, loss = self.forward_fit(b)
            losses.append(loss)
            batch_size += source.shape[0]
            if batch_idx < self.log_batches_per_epoch:
                self.training_step_outputs.extend(
                    self._detach_sample((source, target * mask.unsqueeze(2), pred))
                )
        loss_step = torch.stack(losses).mean()
        self.log(
            "loss/train",
            loss_step.to(self.device),
            on_step=True,
            on_epoch=True,
            prog_bar=True,
            logger=True,
            sync_dist=True,
            batch_size=batch_size,
        )
        return loss_step

    def validation_step(self, batch: Sample, batch_idx: int, dataloader_idx: int = 0):
        source, target, pred, mask, loss = self.forward_fit(batch)
        if dataloader_idx + 1 > len(self.validation_losses):
            self.validation_losses.append([])
        self.validation_losses[dataloader_idx].append(loss.detach())
        self.log(
            f"loss/val/{dataloader_idx}",
            loss.to(self.device),
            sync_dist=True,
            batch_size=source.shape[0],
        )
        if batch_idx < self.log_batches_per_epoch:
            self.validation_step_outputs.extend(
                self._detach_sample((source, target * mask.unsqueeze(2), pred))
            )

<<<<<<< HEAD
class ContrastiveLearningModel(LightningModule):
=======

class ContrastiveModule(LightningModule):
>>>>>>> 45f73a72
    """Contrastive Learning Model for self-supervised learning.

    :param string backbone: Neural network backbone, defaults to convnext_tiny
    :param nn.Module loss_function: Loss function for training, defaults to TripletMarginLoss
    :param float margin: Margin for triplet loss, defaults to 0.5
    :param float lr: Learning rate for optimizer, defaults to 1e-3
    :param Literal['WarmupCosine', 'Constant'] schedule: Learning rate scheduler, defaults to "Constant"
    :param int log_batches_per_epoch: Number of batches to log each training epoch, defaults to 8
    :param int log_samples_per_batch: Number of samples to log each training batch, defaults to 1
    :param Sequence[int] example_input_yx_shape: XY shape of the example input for network graph tracing, defaults to (256, 256)
    :param int z_slices: Number of slices in the input stack, defaults to 5
    """

    def __init__(
        self,
        backbone: str = "convnext_tiny",  # convnexts are newer "ResNets" informed by vision transformers.
        loss_function: Union[
            nn.Module, nn.CosineEmbeddingLoss, nn.TripletMarginLoss, NTXentLoss
        ] = nn.TripletMarginLoss(margin=0.5),
        margin: float = 0.5,
        lr: float = 1e-3,
        schedule: Literal["WarmupCosine", "Constant"] = "Constant",
        log_batches_per_epoch: int = 8,
        log_samples_per_batch: int = 1,
        in_channels: int = 2,
        example_input_yx_shape: Sequence[int] = (256, 256),
        in_stack_depth: int = 15,  # number of slices in the input stack
        stem_kernel_size: tuple[int, int, int] = (5, 3, 3),
        embedding_len: int = 256,
    ) -> None:
        super().__init__()

        self.loss_function = loss_function
        self.margin = margin
        self.lr = lr
        self.schedule = schedule
        self.log_batches_per_epoch = log_batches_per_epoch
        self.log_samples_per_batch = log_samples_per_batch
        self.training_step_outputs = []
        self.validation_losses = []
        self.validation_step_outputs = []

        self.encoder = ContrastiveEncoder(
            backbone=backbone,
            in_channels=in_channels,
            in_stack_depth=in_stack_depth,
            stem_kernel_size=stem_kernel_size,
            embedding_len=embedding_len,
        )

        # required to log the graph.
        self.example_input_array = torch.rand(
            1,  # batch size
            in_channels,
            in_stack_depth,
            *example_input_yx_shape,
        )

    def forward(self, x: Tensor) -> Tensor:
        """Forward pass of the model.

        :param Tensor x: Input tensor (batch size, channels, depth, height, width)
        :return: Projected features
        :rtype: Tensor
        """
        projections = self.encoder(x)
        return projections

    def training_step(
        self,
        batch: tuple[Tensor],
        batch_idx: int,
    ) -> Tensor:
        """Training step of the model.

        :param tuple[Tensor] batch: Input batch of images and positive images
        :param int batch_idx: Batch index
        :return: Loss value
        :rtype: Tensor
        """

        if self.loss_function.__name__ == "TripletMarginLoss":
            anchor, pos_img, neg_img = batch
            emb_anchor = self.encoder(anchor)
            emb_pos = self.encoder(pos_img)
            emb_neg = self.encoder(neg_img)
            loss = self.loss_function(emb_anchor, emb_pos, emb_neg)
        else:
            anchor, pos_img = batch
            emb_anchor = self.encoder(anchor)
            emb_pos = self.encoder(pos_img)
            loss = self.loss_function(emb_anchor, emb_pos)

        self.log("train_loss", loss)
        return loss

    def configure_optimizers(self) -> torch.optim.Optimizer:
        """Configure the optimizer for training.

        :return: Optimizer
        :rtype: torch.optim.Optimizer
        """
        optimizer = torch.optim.Adam(self.parameters(), lr=1e-3)
        return optimizer<|MERGE_RESOLUTION|>--- conflicted
+++ resolved
@@ -25,11 +25,7 @@
     r2_score,
     structural_similarity_index_measure,
 )
-<<<<<<< HEAD
-from torchvision.models import resnet18
 from pytorch_metric_learning.losses import NTXentLoss
-=======
->>>>>>> 45f73a72
 
 from viscy.data.hcs import Sample
 from viscy.evaluation.evaluation_metrics import mean_average_precision, ms_ssim_25d
@@ -467,12 +463,8 @@
                 self._detach_sample((source, target * mask.unsqueeze(2), pred))
             )
 
-<<<<<<< HEAD
+
 class ContrastiveLearningModel(LightningModule):
-=======
-
-class ContrastiveModule(LightningModule):
->>>>>>> 45f73a72
     """Contrastive Learning Model for self-supervised learning.
 
     :param string backbone: Neural network backbone, defaults to convnext_tiny
