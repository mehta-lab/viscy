import logging
import os
from typing import Literal, Sequence, Union

import numpy as np
import torch
from imageio import imwrite
from lightning.pytorch import LightningModule
from matplotlib.cm import get_cmap
from monai.optimizers import WarmupCosineSchedule
from monai.transforms import DivisiblePad
from skimage.exposure import rescale_intensity
from torch import Tensor, nn
from torch.nn import functional as F
from torch.optim.lr_scheduler import ConstantLR
from torchmetrics.functional import (
    accuracy,
    cosine_similarity,
    dice,
    jaccard_index,
    mean_absolute_error,
    mean_squared_error,
    pearson_corrcoef,
    r2_score,
    structural_similarity_index_measure,
)

from viscy.data.hcs import Sample
from viscy.evaluation.evaluation_metrics import mean_average_precision, ms_ssim_25d
from viscy.unet.networks.fcmae import FullyConvolutionalMAE
from viscy.unet.networks.Unet2D import Unet2d
from viscy.unet.networks.Unet21D import Unet21d
from viscy.unet.networks.Unet25D import Unet25d

try:
    from cellpose.models import CellposeModel
except ImportError:
    CellposeModel = None


_UNET_ARCHITECTURE = {
    "2D": Unet2d,
    "2.1D": Unet21d,
    # same class with out_stack_depth > 1
    "2.2D": Unet21d,
    "2.5D": Unet25d,
    "fcmae": FullyConvolutionalMAE,
}


class MixedLoss(nn.Module):
    """Mixed reconstruction loss.
    Adapted from Zhao et al, https://arxiv.org/pdf/1511.08861.pdf
    Reduces to simple distances if only one weight is non-zero.

    :param float l1_alpha: L1 loss weight, defaults to 0.5
    :param float l2_alpha: L2 loss weight, defaults to 0.0
    :param float ms_dssim_alpha: MS-DSSIM weight, defaults to 0.5
    """

    def __init__(
        self, l1_alpha: float = 0.5, l2_alpha: float = 0.0, ms_dssim_alpha: float = 0.5
    ):
        super().__init__()
        if not any([l1_alpha, l2_alpha, ms_dssim_alpha]):
            raise ValueError("Loss term weights cannot be all zero!")
        self.l1_alpha = l1_alpha
        self.l2_alpha = l2_alpha
        self.ms_dssim_alpha = ms_dssim_alpha

    @torch.cuda.amp.custom_fwd(cast_inputs=torch.float32)
    def forward(self, preds, target):
        loss = 0
        if self.l1_alpha:
            # the gaussian in the reference is not used
            # because the SSIM here uses a uniform window
            loss += F.l1_loss(preds, target) * self.l1_alpha
        if self.l2_alpha:
            loss += F.mse_loss(preds, target) * self.l2_alpha
        if self.ms_dssim_alpha:
            ms_ssim = ms_ssim_25d(preds, target, clamp=True)
            # the 1/2 factor in the original DSSIM is not used
            # since the MS-SSIM here is stabilized with ReLU
            loss += (1 - ms_ssim) * self.ms_dssim_alpha
        return loss


class VSUNet(LightningModule):
    """Regression U-Net module for virtual staining.

    :param dict model_config: model config,
        defaults to :py:class:`viscy.unet.utils.model.ModelDefaults25D`
    :param Union[nn.Module, MixedLoss] loss_function:
        loss function in training/validation,
        if a dictionary, should specify weights of each term
        ('l1_alpha', 'l2_alpha', 'ssim_alpha')
        defaults to L2 (mean squared error)
    :param float lr: learning rate in training, defaults to 1e-3
    :param Literal['WarmupCosine', 'Constant'] schedule:
        learning rate scheduler, defaults to "Constant"
    :param str chkpt_path: path to the checkpoint to load weights, defaults to None
    :param int log_batches_per_epoch:
        number of batches to log each training/validation epoch,
        has to be smaller than steps per epoch, defaults to 8
    :param int log_samples_per_batch:
        number of samples to log each training/validation batch,
        has to be smaller than batch size, defaults to 1
    :param Sequence[int] example_input_yx_shape:
        XY shape of the example input for network graph tracing, defaults to (256, 256)
    :param str test_cellpose_model_path:
        path to the CellPose model for testing segmentation, defaults to None
    :param float test_cellpose_diameter:
        diameter parameter of the CellPose model for testing segmentation,
        defaults to None
    :param bool test_evaluate_cellpose:
        evaluate the performance of the CellPose model instead of the trained model
        in test stage, defaults to False
    """

    def __init__(
        self,
        architecture: Literal["2D", "2.1D", "2.2D", "2.5D", "3D", "fcmae"],
        model_config: dict = {},
        loss_function: Union[nn.Module, MixedLoss] = None,
        lr: float = 1e-3,
        schedule: Literal["WarmupCosine", "Constant"] = "Constant",
<<<<<<< HEAD
        freeze_encoder: bool = False,
=======
        ckpt_path: str = None,
>>>>>>> 582a4c82
        log_batches_per_epoch: int = 8,
        log_samples_per_batch: int = 1,
        example_input_yx_shape: Sequence[int] = (256, 256),
        test_cellpose_model_path: str = None,
        test_cellpose_diameter: float = None,
        test_evaluate_cellpose: bool = False,
    ) -> None:
        super().__init__()
        net_class = _UNET_ARCHITECTURE.get(architecture)
        if not net_class:
            raise ValueError(
                f"Architecture {architecture} not in {_UNET_ARCHITECTURE.keys()}"
            )
        if architecture == "2.2D":
            model_config["out_stack_depth"] = model_config["in_stack_depth"]
        self.model = net_class(**model_config)
        # TODO: handle num_outputs in metrics
        # self.out_channels = self.model.terminal_block.out_filters
        self.loss_function = loss_function if loss_function else nn.MSELoss()
        self.lr = lr
        self.schedule = schedule
        self.log_batches_per_epoch = log_batches_per_epoch
        self.log_samples_per_batch = log_samples_per_batch
        self.training_step_outputs = []
        self.validation_step_outputs = []
        # required to log the graph
        if architecture == "2D":
            example_depth = 1
        else:
            example_depth = model_config.get("in_stack_depth") or 5
        self.example_input_array = torch.rand(
            1,
            model_config.get("in_channels") or 1,
            example_depth,
            *example_input_yx_shape,
        )
        self.test_cellpose_model_path = test_cellpose_model_path
        self.test_cellpose_diameter = test_cellpose_diameter
        self.test_evaluate_cellpose = test_evaluate_cellpose
        self.freeze_encoder = freeze_encoder

<<<<<<< HEAD
    def forward(self, x: Tensor) -> Tensor:
=======
        if ckpt_path is not None:
            self.load_state_dict(
                torch.load(ckpt_path)["state_dict"]
            )  # loading only weights

    def forward(self, x) -> torch.Tensor:
>>>>>>> 582a4c82
        return self.model(x)

    def training_step(self, batch: Sample, batch_idx: int):
        source = batch["source"]
        target = batch["target"]
        pred = self.forward(source)
        loss = self.loss_function(pred, target)
        self.log(
            "loss/train",
            loss,
            on_step=True,
            on_epoch=True,
            prog_bar=True,
            logger=True,
            sync_dist=True,
        )
        if batch_idx < self.log_batches_per_epoch:
            self.training_step_outputs.extend(
                self._detach_sample((source, target, pred))
            )
        return loss

    def validation_step(self, batch: Sample, batch_idx: int):
        source = batch["source"]
        target = batch["target"]
        pred = self.forward(source)
        loss = self.loss_function(pred, target)
        self.log("loss/validate", loss, sync_dist=True)
        if batch_idx < self.log_batches_per_epoch:
            self.validation_step_outputs.extend(
                self._detach_sample((source, target, pred))
            )

    def test_step(self, batch: Sample, batch_idx: int):
        source = batch["source"]
        target = batch["target"]
        center_index = target.shape[-3] // 2
        center_slice = slice(center_index, center_index + 1)
        target = target[:, 0, center_slice]
        if self.test_evaluate_cellpose:
            pred = target
        else:
            pred = self.forward(source)[:, 0, center_slice]
            # FIXME: Only works for batch size 1 and the first channel
            self._log_regression_metrics(pred, target)
        img_names, ts, zs = batch["index"]
        position = float(img_names[0].split("/")[-2])
        self.log_dict(
            {
                "position": position,
                "time": float(ts[0]),
                "slice": float(zs[0]),
            },
            on_step=True,
            on_epoch=False,
        )
        if "labels" in batch:
            pred_labels = self._cellpose_predict(
                pred, f"p{int(position)}_t{ts[0]}_z{zs[0]}"
            )
            self._log_segmentation_metrics(pred_labels, batch["labels"][0])
        else:
            self._log_segmentation_metrics(None, None)

    def _log_regression_metrics(self, pred: Tensor, target: Tensor):
        # paired image translation metrics
        self.log_dict(
            {
                # regression
                "test_metrics/MAE": mean_absolute_error(pred, target),
                "test_metrics/MSE": mean_squared_error(pred, target),
                "test_metrics/cosine": cosine_similarity(
                    pred, target, reduction="mean"
                ),
                "test_metrics/pearson": pearson_corrcoef(
                    pred.flatten() * 1e4, target.flatten() * 1e4
                ),
                "test_metrics/r2": r2_score(pred.flatten(), target.flatten()),
                # image perception
                "test_metrics/SSIM": structural_similarity_index_measure(
                    pred, target, gaussian_kernel=False, kernel_size=21
                ),
            },
            on_step=True,
            on_epoch=True,
        )

    def _cellpose_predict(self, pred: Tensor, name: str) -> torch.ShortTensor:
        pred_labels_np = self.cellpose_model.eval(
            pred.cpu().numpy(), channels=[0, 0], diameter=self.test_cellpose_diameter
        )[0].astype(np.int16)
        imwrite(os.path.join(self.logger.log_dir, f"{name}.png"), pred_labels_np)
        return torch.from_numpy(pred_labels_np).to(self.device)

    def _log_segmentation_metrics(
        self, pred_labels: torch.ShortTensor, target_labels: torch.ShortTensor
    ):
        compute = pred_labels is not None
        if compute:
            pred_binary = pred_labels > 0
            target_binary = target_labels > 0
            coco_metrics = mean_average_precision(pred_labels, target_labels)
            logging.debug(coco_metrics)
        self.log_dict(
            {
                # semantic segmentation
                "test_metrics/accuracy": (
                    accuracy(pred_binary, target_binary, task="binary")
                    if compute
                    else -1
                ),
                "test_metrics/dice": (
                    dice(pred_binary, target_binary) if compute else -1
                ),
                "test_metrics/jaccard": (
                    jaccard_index(pred_binary, target_binary, task="binary")
                    if compute
                    else -1
                ),
                "test_metrics/mAP": coco_metrics["map"] if compute else -1,
                "test_metrics/mAP_50": coco_metrics["map_50"] if compute else -1,
                "test_metrics/mAP_75": coco_metrics["map_75"] if compute else -1,
                "test_metrics/mAR_100": coco_metrics["mar_100"] if compute else -1,
            },
            on_step=True,
            on_epoch=False,
        )

    def predict_step(self, batch: Sample, batch_idx: int, dataloader_idx: int = 0):
        source = self._predict_pad(batch["source"])
        return self._predict_pad.inverse(self.forward(source))

    def on_train_epoch_end(self):
        self._log_samples("train_samples", self.training_step_outputs)
        self.training_step_outputs = []

    def on_validation_epoch_end(self):
        self._log_samples("val_samples", self.validation_step_outputs)
        self.validation_step_outputs = []

    def on_test_start(self):
        """Load CellPose model for segmentation."""
        if CellposeModel is None:
            # raise ImportError(
            #     "CellPose not installed. "
            #     "Please install the metrics dependency with "
            #     '`pip install viscy".[metrics]"`'
            # )
            logging.warning(
                "CellPose not installed. "
                "Please install the metrics dependency with "
                '`pip install viscy"[metrics]"`'
            )

        if self.test_cellpose_model_path is not None:
            self.cellpose_model = CellposeModel(
                model_type=self.test_cellpose_model_path, device=self.device
            )

    def on_predict_start(self):
        """Pad the input shape to be divisible by the downsampling factor.
        The inverse of this transform crops the prediction to original shape.
        """
        down_factor = 2**self.model.num_blocks
        self._predict_pad = DivisiblePad((0, 0, down_factor, down_factor))

    def configure_optimizers(self):
        if self.freeze_encoder:
            self.model: FullyConvolutionalMAE
            self.model.encoder.requires_grad_(False)
        optimizer = torch.optim.AdamW(self.model.parameters(), lr=self.lr)
        if self.schedule == "WarmupCosine":
            scheduler = WarmupCosineSchedule(
                optimizer,
                warmup_steps=3,
                t_total=self.trainer.max_epochs,
                warmup_multiplier=1e-3,
            )
        elif self.schedule == "Constant":
            scheduler = ConstantLR(
                optimizer, factor=1, total_iters=self.trainer.max_epochs
            )
        return [optimizer], [scheduler]

    def _detach_sample(self, imgs: Sequence[Tensor]):
        num_samples = min(imgs[0].shape[0], self.log_samples_per_batch)
        return [
            [np.squeeze(img[i].detach().cpu().numpy().max(axis=1)) for img in imgs]
            for i in range(num_samples)
        ]

    def _log_samples(self, key: str, imgs: Sequence[Sequence[np.ndarray]]):
        images_grid = []
        for sample_images in imgs:
            images_row = []
            for i, image in enumerate(sample_images):
                cm_name = "gray" if i == 0 else "inferno"
                if image.ndim == 2:
                    image = image[np.newaxis]
                for channel in image:
                    channel = rescale_intensity(channel, out_range=(0, 1))
                    render = get_cmap(cm_name)(channel, bytes=True)[..., :3]
                    images_row.append(render)
            images_grid.append(np.concatenate(images_row, axis=1))
        grid = np.concatenate(images_grid, axis=0)
        self.logger.experiment.add_image(
            key, grid, self.current_epoch, dataformats="HWC"
        )


class FcmaeUNet(VSUNet):
    def __init__(self, fit_mask_ratio: float = 0.0, **kwargs):
        super().__init__(architecture="fcmae", **kwargs)
        self.fit_mask_ratio = fit_mask_ratio
        self.validation_losses = []

    def forward(self, x: Tensor, mask_ratio: float = 0.0):
        return self.model(x, mask_ratio)

    def forward_fit(self, batch: Sample) -> tuple[Tensor]:
        source = batch["source"]
        target = batch["target"]
        pred, mask = self.forward(source, mask_ratio=self.fit_mask_ratio)
        loss = F.mse_loss(pred, target, reduction="none")
        loss = (loss.mean(2) * mask).sum() / mask.sum()
        return source, target, pred, mask, loss

    def training_step(self, batch: Sequence[Sample], batch_idx: int):
        losses = []
        batch_size = 0
        for b in batch:
            source, target, pred, mask, loss = self.forward_fit(b)
            losses.append(loss)
            batch_size += source.shape[0]
            if batch_idx < self.log_batches_per_epoch:
                self.training_step_outputs.extend(
                    self._detach_sample((source, target * mask.unsqueeze(2), pred))
                )
        loss_step = torch.stack(losses).mean()
        self.log(
            "loss/train",
            loss_step,
            on_step=True,
            on_epoch=True,
            prog_bar=True,
            logger=True,
            sync_dist=True,
            batch_size=batch_size,
        )
        return loss_step

    def validation_step(self, batch: Sample, batch_idx: int, dataloader_idx: int = 0):
        source, target, pred, mask, loss = self.forward_fit(batch)
        self.validation_losses.append(loss.detach())
        if batch_idx < self.log_batches_per_epoch:
            self.validation_step_outputs.extend(
                self._detach_sample((source, target * mask.unsqueeze(2), pred))
            )

    def on_validation_epoch_end(self):
        super().on_validation_epoch_end()
        self.log(
            "loss/validate", torch.stack(self.validation_losses).mean(), sync_dist=True
        )<|MERGE_RESOLUTION|>--- conflicted
+++ resolved
@@ -124,11 +124,8 @@
         loss_function: Union[nn.Module, MixedLoss] = None,
         lr: float = 1e-3,
         schedule: Literal["WarmupCosine", "Constant"] = "Constant",
-<<<<<<< HEAD
         freeze_encoder: bool = False,
-=======
         ckpt_path: str = None,
->>>>>>> 582a4c82
         log_batches_per_epoch: int = 8,
         log_samples_per_batch: int = 1,
         example_input_yx_shape: Sequence[int] = (256, 256),
@@ -169,17 +166,12 @@
         self.test_cellpose_diameter = test_cellpose_diameter
         self.test_evaluate_cellpose = test_evaluate_cellpose
         self.freeze_encoder = freeze_encoder
-
-<<<<<<< HEAD
-    def forward(self, x: Tensor) -> Tensor:
-=======
         if ckpt_path is not None:
             self.load_state_dict(
                 torch.load(ckpt_path)["state_dict"]
             )  # loading only weights
 
-    def forward(self, x) -> torch.Tensor:
->>>>>>> 582a4c82
+    def forward(self, x: Tensor) -> Tensor:
         return self.model(x)
 
     def training_step(self, batch: Sample, batch_idx: int):
