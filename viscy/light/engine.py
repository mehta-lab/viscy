import logging
import os
from typing import Literal, Sequence, Union

import numpy as np
import pandas as pd
import torch
import torch.nn.functional as F
from imageio import imwrite
from lightning.pytorch import LightningModule
from matplotlib.pyplot import get_cmap
from monai.optimizers import WarmupCosineSchedule
from monai.transforms import DivisiblePad, Rotate90
from pytorch_lightning.utilities import rank_zero_only
from skimage.exposure import rescale_intensity
from torch import Tensor, nn
<<<<<<< HEAD

# from lightning.pytorch import LightningModule
# from lightning import LightningModule
=======
>>>>>>> 0ba38c71
from torch.optim import Adam
from torch.optim.lr_scheduler import ConstantLR
from torchmetrics.functional import (
    accuracy,
    cosine_similarity,
    dice,
    jaccard_index,
    mean_absolute_error,
    mean_squared_error,
    pearson_corrcoef,
    r2_score,
    structural_similarity_index_measure,
)

from viscy.data.typing import Sample, TripletSample
from viscy.evaluation.evaluation_metrics import mean_average_precision, ms_ssim_25d
from viscy.representation.contrastive import ContrastiveEncoder
from viscy.unet.networks.fcmae import FullyConvolutionalMAE
from viscy.unet.networks.Unet2D import Unet2d
from viscy.unet.networks.Unet25D import Unet25d
from viscy.unet.networks.unext2 import UNeXt2

try:
    from cellpose.models import CellposeModel
except ImportError:
    CellposeModel = None

try:
    import wandb
except ImportError:
    wandb = None

_UNET_ARCHITECTURE = {
    "2D": Unet2d,
    "UNeXt2": UNeXt2,
    "2.5D": Unet25d,
    "fcmae": FullyConvolutionalMAE,
    "UNeXt2_2D": FullyConvolutionalMAE,
}

_logger = logging.getLogger("lightning.pytorch")


def _detach_sample(imgs: Sequence[Tensor], log_samples_per_batch: int):
    num_samples = min(imgs[0].shape[0], log_samples_per_batch)
    samples = []
    for i in range(num_samples):
        patches = []
        for img in imgs:
            patch = img[i].detach().cpu().numpy()
            patch = np.squeeze(patch[:, patch.shape[1] // 2])
            patches.append(patch)
        samples.append(patches)
    return samples


def _render_images(imgs: Sequence[Sequence[np.ndarray]], cmaps: list[str] = []):
    images_grid = []
    for sample_images in imgs:
        images_row = []
        for i, image in enumerate(sample_images):
            if cmaps:
                cm_name = cmaps[i]
            else:
                cm_name = "gray" if i == 0 else "inferno"
            if image.ndim == 2:
                image = image[np.newaxis]
            for channel in image:
                channel = rescale_intensity(channel, out_range=(0, 1))
                render = get_cmap(cm_name)(channel, bytes=True)[..., :3]
                images_row.append(render)
        images_grid.append(np.concatenate(images_row, axis=1))
    return np.concatenate(images_grid, axis=0)


class MixedLoss(nn.Module):
    """Mixed reconstruction loss.
    Adapted from Zhao et al, https://arxiv.org/pdf/1511.08861.pdf
    Reduces to simple distances if only one weight is non-zero.

    :param float l1_alpha: L1 loss weight, defaults to 0.5
    :param float l2_alpha: L2 loss weight, defaults to 0.0
    :param float ms_dssim_alpha: MS-DSSIM weight, defaults to 0.5
    """

    def __init__(
        self, l1_alpha: float = 0.5, l2_alpha: float = 0.0, ms_dssim_alpha: float = 0.5
    ):
        super().__init__()
        if not any([l1_alpha, l2_alpha, ms_dssim_alpha]):
            raise ValueError("Loss term weights cannot be all zero!")
        self.l1_alpha = l1_alpha
        self.l2_alpha = l2_alpha
        self.ms_dssim_alpha = ms_dssim_alpha

    @torch.cuda.amp.custom_fwd(cast_inputs=torch.float32)
    def forward(self, preds, target):
        loss = 0
        if self.l1_alpha:
            # the gaussian in the reference is not used
            # because the SSIM here uses a uniform window
            loss += F.l1_loss(preds, target) * self.l1_alpha
        if self.l2_alpha:
            loss += F.mse_loss(preds, target) * self.l2_alpha
        if self.ms_dssim_alpha:
            ms_ssim = ms_ssim_25d(preds, target, clamp=True)
            # the 1/2 factor in the original DSSIM is not used
            # since the MS-SSIM here is stabilized with ReLU
            loss += (1 - ms_ssim) * self.ms_dssim_alpha
        return loss


class VSUNet(LightningModule):
    """Regression U-Net module for virtual staining.

    :param dict model_config: model config,
        defaults to :py:class:`viscy.unet.utils.model.ModelDefaults25D`
    :param Union[nn.Module, MixedLoss] loss_function:
        loss function in training/validation,
        if a dictionary, should specify weights of each term
        ('l1_alpha', 'l2_alpha', 'ssim_alpha')
        defaults to L2 (mean squared error)
    :param float lr: learning rate in training, defaults to 1e-3
    :param Literal['WarmupCosine', 'Constant'] schedule:
        learning rate scheduler, defaults to "Constant"
    :param str chkpt_path: path to the checkpoint to load weights, defaults to None
    :param int log_batches_per_epoch:
        number of batches to log each training/validation epoch,
        has to be smaller than steps per epoch, defaults to 8
    :param int log_samples_per_batch:
        number of samples to log each training/validation batch,
        has to be smaller than batch size, defaults to 1
    :param Sequence[int] example_input_yx_shape:
        XY shape of the example input for network graph tracing, defaults to (256, 256)
    :param str test_cellpose_model_path:
        path to the CellPose model for testing segmentation, defaults to None
    :param float test_cellpose_diameter:
        diameter parameter of the CellPose model for testing segmentation,
        defaults to None
    :param bool test_evaluate_cellpose:
        evaluate the performance of the CellPose model instead of the trained model
        in test stage, defaults to False
    :param bool test_time_augmentations:
        apply test time augmentations in test stage, defaults to False
    :param Literal['mean', 'median', 'product'] tta_type:
        type of test time augmentations aggregation, defaults to "mean"
    """

    def __init__(
        self,
        architecture: Literal["2D", "UNeXt2", "2.5D", "3D", "fcmae", "UNeXt2_2D"],
        model_config: dict = {},
        loss_function: Union[nn.Module, MixedLoss] | None = None,
        lr: float = 1e-3,
        schedule: Literal["WarmupCosine", "Constant"] = "Constant",
        freeze_encoder: bool = False,
        ckpt_path: str | None = None,
        log_batches_per_epoch: int = 8,
        log_samples_per_batch: int = 1,
        example_input_yx_shape: Sequence[int] = (256, 256),
        test_cellpose_model_path: str | None = None,
        test_cellpose_diameter: float | None = None,
        test_evaluate_cellpose: bool | None = False,
        test_time_augmentations: bool | None = False,
        tta_type: Literal["mean", "median", "product"] = "mean",
    ) -> None:
        super().__init__()
        net_class = _UNET_ARCHITECTURE.get(architecture)
        if not net_class:
            raise ValueError(
                f"Architecture {architecture} not in {_UNET_ARCHITECTURE.keys()}"
            )
        self.model = net_class(**model_config)
        # TODO: handle num_outputs in metrics
        # self.out_channels = self.model.terminal_block.out_filters
        self.loss_function = loss_function if loss_function else nn.MSELoss()
        self.lr = lr
        self.schedule = schedule
        self.log_batches_per_epoch = log_batches_per_epoch
        self.log_samples_per_batch = log_samples_per_batch
        self.training_step_outputs = []
        self.validation_losses = []
        self.validation_step_outputs = []
        # required to log the graph
        if architecture == "2D":
            example_depth = 1
        else:
            example_depth = model_config.get("in_stack_depth") or 5
        self.example_input_array = torch.rand(
            1,
            model_config.get("in_channels") or 1,
            example_depth,
            *example_input_yx_shape,
        )
        self.test_cellpose_model_path = test_cellpose_model_path
        self.test_cellpose_diameter = test_cellpose_diameter
        self.test_evaluate_cellpose = test_evaluate_cellpose
        self.test_time_augmentations = test_time_augmentations
        self.tta_type = tta_type
        self.freeze_encoder = freeze_encoder
        self._original_shape_yx = None
        if ckpt_path is not None:
            self.load_state_dict(
                torch.load(ckpt_path)["state_dict"]
            )  # loading only weights

    def forward(self, x: Tensor) -> Tensor:
        return self.model(x)

    def training_step(self, batch: Sample | Sequence[Sample], batch_idx: int):
        losses = []
        batch_size = 0
        if not isinstance(batch, Sequence):
            batch = [batch]
        for b in batch:
            source = b["source"]
            target = b["target"]
            pred = self.forward(source)
            loss = self.loss_function(pred, target)
            losses.append(loss)
            batch_size += source.shape[0]
            if batch_idx < self.log_batches_per_epoch:
                self.training_step_outputs.extend(
                    _detach_sample((source, target, pred), self.log_samples_per_batch)
                )
        loss_step = torch.stack(losses).mean()
        self.log(
            "loss/train",
            loss_step.to(self.device),
            on_step=True,
            on_epoch=True,
            prog_bar=True,
            logger=True,
            sync_dist=True,
            batch_size=batch_size,
        )
        return loss_step

    def validation_step(self, batch: Sample, batch_idx: int, dataloader_idx: int = 0):
        source: Tensor = batch["source"]
        target: Tensor = batch["target"]
        pred = self.forward(source)
        loss = self.loss_function(pred, target)
        if dataloader_idx + 1 > len(self.validation_losses):
            self.validation_losses.append([])
        self.validation_losses[dataloader_idx].append(loss.detach())
        self.log(
            f"loss/val/{dataloader_idx}",
            loss.to(self.device),
            sync_dist=True,
            batch_size=source.shape[0],
        )
        if batch_idx < self.log_batches_per_epoch:
            self.validation_step_outputs.extend(
                _detach_sample((source, target, pred), self.log_samples_per_batch)
            )

    def test_step(self, batch: Sample, batch_idx: int):
        source = batch["source"]
        target = batch["target"]
        center_index = target.shape[-3] // 2
        center_slice = slice(center_index, center_index + 1)
        target = target[:, 0, center_slice]
        if self.test_evaluate_cellpose:
            pred = target
        else:
            pred = self.forward(source)[:, 0, center_slice]
            # FIXME: Only works for batch size 1 and the first channel
            self._log_regression_metrics(pred, target)
        img_names, ts, zs = batch["index"]
        position = float(img_names[0].split("/")[-2])
        self.log_dict(
            {
                "position": position,
                "time": float(ts[0]),
                "slice": float(zs[0]),
            },
            on_step=True,
            on_epoch=False,
        )
        if "labels" in batch:
            pred_labels = self._cellpose_predict(
                pred, f"p{int(position)}_t{ts[0]}_z{zs[0]}"
            )
            self._log_segmentation_metrics(pred_labels, batch["labels"][0])
        else:
            self._log_segmentation_metrics(None, None)

    def _log_regression_metrics(self, pred: Tensor, target: Tensor):
        # paired image translation metrics
        self.log_dict(
            {
                # regression
                "test_metrics/MAE": mean_absolute_error(pred, target),
                "test_metrics/MSE": mean_squared_error(pred, target),
                "test_metrics/cosine": cosine_similarity(
                    pred, target, reduction="mean"
                ),
                "test_metrics/pearson": pearson_corrcoef(
                    pred.flatten() * 1e4, target.flatten() * 1e4
                ),
                "test_metrics/r2": r2_score(pred.flatten(), target.flatten()),
                # image perception
                "test_metrics/SSIM": structural_similarity_index_measure(
                    pred, target, gaussian_kernel=False, kernel_size=21
                ),
            },
            on_step=True,
            on_epoch=True,
        )

    def _cellpose_predict(self, pred: Tensor, name: str) -> torch.ShortTensor:
        pred_labels_np = self.cellpose_model.eval(
            pred.cpu().numpy(), channels=[0, 0], diameter=self.test_cellpose_diameter
        )[0].astype(np.int16)
        imwrite(os.path.join(self.logger.log_dir, f"{name}.png"), pred_labels_np)
        return torch.from_numpy(pred_labels_np).to(self.device)

    def _log_segmentation_metrics(
        self, pred_labels: torch.ShortTensor, target_labels: torch.ShortTensor
    ):
        compute = pred_labels is not None
        if compute:
            pred_binary = pred_labels > 0
            target_binary = target_labels > 0
            coco_metrics = mean_average_precision(pred_labels, target_labels)
            _logger.debug(coco_metrics)
        self.log_dict(
            {
                # semantic segmentation
                "test_metrics/accuracy": (
                    accuracy(pred_binary, target_binary, task="binary")
                    if compute
                    else -1
                ),
                "test_metrics/dice": (
                    dice(pred_binary, target_binary) if compute else -1
                ),
                "test_metrics/jaccard": (
                    jaccard_index(pred_binary, target_binary, task="binary")
                    if compute
                    else -1
                ),
                "test_metrics/mAP": coco_metrics["map"] if compute else -1,
                "test_metrics/mAP_50": coco_metrics["map_50"] if compute else -1,
                "test_metrics/mAP_75": coco_metrics["map_75"] if compute else -1,
                "test_metrics/mAR_100": coco_metrics["mar_100"] if compute else -1,
            },
            on_step=True,
            on_epoch=False,
        )

    def predict_step(self, batch: Sample, batch_idx: int, dataloader_idx: int = 0):
        source = batch["source"]
        if self.test_time_augmentations:
            prediction = self.perform_test_time_augmentations(source)
        else:
            source = self._predict_pad(source)
            prediction = self.forward(source)
            prediction = self._predict_pad.inverse(prediction)

        return prediction

    def perform_test_time_augmentations(self, source: Tensor) -> Tensor:
        """Perform test time augmentations on the input source
        and aggregate the predictions using the specified method.

        :param source: input tensor
        :return: aggregated prediction
        """

        # Save the yx coords to crop post rotations
        self._original_shape_yx = source.shape[-2:]
        predictions = []
        for i in range(4):
            augmented = self._rotate_volume(source, k=i, spatial_axes=(1, 2))
            augmented = self._predict_pad(augmented)
            augmented_prediction = self.forward(augmented)
            de_augmented_prediction = self._predict_pad.inverse(augmented_prediction)
            de_augmented_prediction = self._rotate_volume(
                de_augmented_prediction, k=4 - i, spatial_axes=(1, 2)
            )
            de_augmented_prediction = self._crop_to_original(de_augmented_prediction)

            # Undo rotation and padding
            predictions.append(de_augmented_prediction)

        if self.tta_type == "mean":
            prediction = torch.stack(predictions).mean(dim=0)
        elif self.tta_type == "median":
            prediction = torch.stack(predictions).median(dim=0).values
        elif self.tta_type == "product":
            # Perform multiplication of predictions in logarithmic space for numerical stability adding epsion to avoid log(0) case
            log_predictions = torch.stack([torch.log(p + 1e-9) for p in predictions])
            log_prediction_sum = log_predictions.sum(dim=0)
            prediction = torch.exp(log_prediction_sum)
        return prediction

    def on_train_epoch_end(self):
        self._log_samples("train_samples", self.training_step_outputs)
        self.training_step_outputs = []

    def on_validation_epoch_end(self):
        super().on_validation_epoch_end()
        self._log_samples("val_samples", self.validation_step_outputs)
        self.validation_step_outputs = []
        # average within each dataloader
        loss_means = [torch.tensor(losses).mean() for losses in self.validation_losses]
        self.log(
            "loss/validate",
            torch.tensor(loss_means).mean().to(self.device),
            sync_dist=True,
        )

    def on_test_start(self):
        """Load CellPose model for segmentation."""
        if CellposeModel is None:
            # raise ImportError(
            #     "CellPose not installed. "
            #     "Please install the metrics dependency with "
            #     '`pip install viscy".[metrics]"`'
            # )
            _logger.warning(
                "CellPose not installed. "
                "Please install the metrics dependency with "
                '`pip install viscy"[metrics]"`'
            )

        if self.test_cellpose_model_path is not None:
            self.cellpose_model = CellposeModel(
                model_type=self.test_cellpose_model_path, device=self.device
            )

    def on_predict_start(self):
        """Pad the input shape to be divisible by the downsampling factor.
        The inverse of this transform crops the prediction to original shape.
        """
        down_factor = 2**self.model.num_blocks
        self._predict_pad = DivisiblePad((0, 0, down_factor, down_factor))

    def configure_optimizers(self):
        if self.freeze_encoder:
            self.model: FullyConvolutionalMAE
            self.model.encoder.requires_grad_(False)
        optimizer = torch.optim.AdamW(self.model.parameters(), lr=self.lr)
        if self.schedule == "WarmupCosine":
            scheduler = WarmupCosineSchedule(
                optimizer,
                warmup_steps=3,
                t_total=self.trainer.max_epochs,
                warmup_multiplier=1e-3,
            )
        elif self.schedule == "Constant":
            scheduler = ConstantLR(
                optimizer, factor=1, total_iters=self.trainer.max_epochs
            )
        return [optimizer], [scheduler]

    def _log_samples(self, key: str, imgs: Sequence[Sequence[np.ndarray]]):
        grid = _render_images(imgs)
        self.logger.experiment.add_image(
            key, grid, self.current_epoch, dataformats="HWC"
        )

    def _rotate_volume(self, tensor: Tensor, k: int, spatial_axes: tuple) -> Tensor:
        # Padding to ensure square shape
        max_dim = max(tensor.shape[-2], tensor.shape[-1])
        pad_transform = DivisiblePad((0, 0, max_dim, max_dim))
        padded_tensor = pad_transform(tensor)

        # Rotation
        rotated_tensor = []
        rotate = Rotate90(k=k, spatial_axes=spatial_axes)
        for b in range(padded_tensor.shape[0]):  # iterate over batch
            rotated_tensor.append(rotate(padded_tensor[b]))

        # Stack the list of tensors back into a single tensor
        rotated_tensor = torch.stack(rotated_tensor)
        del padded_tensor
        # # Cropping to original shape
        return rotated_tensor

    def _crop_to_original(self, tensor: Tensor) -> Tensor:
        original_y, original_x = self._original_shape_yx
        pad_y = (tensor.shape[-2] - original_y) // 2
        pad_x = (tensor.shape[-1] - original_x) // 2
        cropped_tensor = tensor[
            ..., pad_y : pad_y + original_y, pad_x : pad_x + original_x
        ]
        return cropped_tensor


class FcmaeUNet(VSUNet):
    def __init__(self, fit_mask_ratio: float = 0.0, **kwargs):
        super().__init__(architecture="fcmae", **kwargs)
        self.fit_mask_ratio = fit_mask_ratio

    def forward(self, x: Tensor, mask_ratio: float = 0.0):
        return self.model(x, mask_ratio)

    def forward_fit(self, batch: Sample) -> tuple[Tensor]:
        source = batch["source"]
        target = batch["target"]
        pred, mask = self.forward(source, mask_ratio=self.fit_mask_ratio)
        loss = F.mse_loss(pred, target, reduction="none")
        loss = (loss.mean(2) * mask).sum() / mask.sum()
        return source, target, pred, mask, loss

    def training_step(self, batch: Sequence[Sample], batch_idx: int):
        losses = []
        batch_size = 0
        for b in batch:
            source, target, pred, mask, loss = self.forward_fit(b)
            losses.append(loss)
            batch_size += source.shape[0]
            if batch_idx < self.log_batches_per_epoch:
                self.training_step_outputs.extend(
                    _detach_sample(
                        (source, target * mask.unsqueeze(2), pred),
                        self.log_samples_per_batch,
                    )
                )
        loss_step = torch.stack(losses).mean()
        self.log(
            "loss/train",
            loss_step.to(self.device),
            on_step=True,
            on_epoch=True,
            prog_bar=True,
            logger=True,
            sync_dist=True,
            batch_size=batch_size,
        )
        return loss_step

    def validation_step(self, batch: Sample, batch_idx: int, dataloader_idx: int = 0):
        source, target, pred, mask, loss = self.forward_fit(batch)
        if dataloader_idx + 1 > len(self.validation_losses):
            self.validation_losses.append([])
        self.validation_losses[dataloader_idx].append(loss.detach())
        self.log(
            f"loss/val/{dataloader_idx}",
            loss.to(self.device),
            sync_dist=True,
            batch_size=source.shape[0],
        )
        if batch_idx < self.log_batches_per_epoch:
            self.validation_step_outputs.extend(
<<<<<<< HEAD
                self._detach_sample((source, target * mask.unsqueeze(2), pred))
=======
                _detach_sample(
                    (source, target * mask.unsqueeze(2), pred),
                    self.log_samples_per_batch,
                )
>>>>>>> 0ba38c71
            )


class ContrastiveModule(LightningModule):
    """Contrastive Learning Model for self-supervised learning."""

    def __init__(
        self,
        backbone: str = "convnext_tiny",
        loss_function: Union[
            nn.Module, nn.CosineEmbeddingLoss, nn.TripletMarginLoss
        ] = nn.TripletMarginLoss(),
        margin: float = 0.5,
        lr: float = 1e-3,
        schedule: Literal["WarmupCosine", "Constant"] = "Constant",
<<<<<<< HEAD
        log_steps_per_epoch: int = 8,
        in_channels: int = 2,
=======
        log_batches_per_epoch: int = 8,
        log_samples_per_batch: int = 1,
        in_channels: int = 1,
>>>>>>> 0ba38c71
        example_input_yx_shape: Sequence[int] = (256, 256),
        in_stack_depth: int = 15,
        stem_kernel_size: tuple[int, int, int] = (5, 3, 3),
        embedding_len: int = 256,
        predict: bool = False,
<<<<<<< HEAD
    ) -> None:
        super().__init__()
        if wandb is None:
            raise ImportError(
                f"wandb is required for logging of {type(self).__name__}."
            )
=======
        tracks_path: str = "data/tracks",
    ) -> None:
        super().__init__()
>>>>>>> 0ba38c71
        self.loss_function = loss_function
        self.margin = margin
        self.lr = lr
        self.schedule = schedule
<<<<<<< HEAD
        self.log_steps_per_epoch = log_steps_per_epoch
=======
        self.log_batches_per_epoch = log_batches_per_epoch
        self.log_samples_per_batch = log_samples_per_batch
>>>>>>> 0ba38c71
        self.training_step_outputs = []
        self.validation_step_outputs = []
        self.test_step_outputs = []
        self.training_metrics = []
        self.validation_metrics = []
        self.test_metrics = []
        self.processed_order = []
<<<<<<< HEAD

        self.encoder = ContrastiveEncoder(
=======
        self.predictions = []
        self.tracks_path = tracks_path
        self.model = ContrastiveEncoder(
>>>>>>> 0ba38c71
            backbone=backbone,
            in_channels=in_channels,
            in_stack_depth=in_stack_depth,
            stem_kernel_size=stem_kernel_size,
            embedding_len=embedding_len,
            predict=predict,
        )
<<<<<<< HEAD

        # required to log the graph.
        self.example_input_array = torch.rand(
            1,
            in_channels,
            in_stack_depth,
            *example_input_yx_shape,  # batch size
        )

        self.images_to_log = []
        self.train_batch_counter = 0
        self.val_batch_counter = 0

    def forward(self, x: Tensor) -> Tensor:
        """Forward pass of the model."""
        projections = self.encoder(x)
        return projections
        # features is without projection head and projects is with projection head
=======
        self.example_input_array = torch.rand(
            1, in_channels, in_stack_depth, *example_input_yx_shape
        )
        self.training_step_outputs = []
        self.validataion_step_outputs = []

    def forward(self, x: Tensor) -> Tensor:
        """Projected embeddings."""
        return self.model(x)[1]
>>>>>>> 0ba38c71

    def log_feature_statistics(self, embeddings: Tensor, prefix: str):
        mean = torch.mean(embeddings, dim=0).detach().cpu().numpy()
        std = torch.std(embeddings, dim=0).detach().cpu().numpy()
<<<<<<< HEAD

        print(f"{prefix}_mean: {mean}")
        print(f"{prefix}_std: {std}")
=======
        _logger.debug(f"{prefix}_mean: {mean}")
        _logger.debug(f"{prefix}_std: {std}")
>>>>>>> 0ba38c71

    def print_embedding_norms(self, anchor, positive, negative, phase):
        anchor_norm = torch.norm(anchor, dim=1).mean().item()
        positive_norm = torch.norm(positive, dim=1).mean().item()
        negative_norm = torch.norm(negative, dim=1).mean().item()
<<<<<<< HEAD

        print(f"{phase}/anchor_norm: {anchor_norm}")
        print(f"{phase}/positive_norm: {positive_norm}")
        print(f"{phase}/negative_norm: {negative_norm}")

    # logs over all steps
    @rank_zero_only
    def log_metrics(self, anchor, positive, negative, phase):
        cosine_sim_pos = F.cosine_similarity(anchor, positive, dim=1).mean().item()
        cosine_sim_neg = F.cosine_similarity(anchor, negative, dim=1).mean().item()

        euclidean_dist_pos = F.pairwise_distance(anchor, positive).mean().item()
        euclidean_dist_neg = F.pairwise_distance(anchor, negative).mean().item()

        metrics = {
            f"{phase}/cosine_similarity_positive": cosine_sim_pos,
            f"{phase}/cosine_similarity_negative": cosine_sim_neg,
            f"{phase}/euclidean_distance_positive": euclidean_dist_pos,
            f"{phase}/euclidean_distance_negative": euclidean_dist_neg,
        }

        wandb.log(metrics)

        if phase == "train":
            self.training_metrics.append(metrics)
        elif phase == "val":
            self.validation_metrics.append(metrics)
        elif phase == "test":
            self.test_metrics.append(metrics)

    @rank_zero_only
    # logs only one sample from the first batch per epoch
    def log_images(self, anchor, positive, negative, epoch, step_name):
        z_idx = 7

        anchor_img_rfp = anchor[0, 0, z_idx, :, :].cpu().numpy()
        positive_img_rfp = positive[0, 0, z_idx, :, :].cpu().numpy()
        negative_img_rfp = negative[0, 0, z_idx, :, :].cpu().numpy()

        anchor_img_phase = anchor[0, 1, z_idx, :, :].cpu().numpy()
        positive_img_phase = positive[0, 1, z_idx, :, :].cpu().numpy()
        negative_img_phase = negative[0, 1, z_idx, :, :].cpu().numpy()

        # Debug prints to check the contents of the images
        print(f"Anchor RFP min: {anchor_img_rfp.min()}, max: {anchor_img_rfp.max()}")
        print(
            f"Positive RFP min: {positive_img_rfp.min()}, max: {positive_img_rfp.max()}"
        )
        print(
            f"Negative RFP min: {negative_img_rfp.min()}, max: {negative_img_rfp.max()}"
        )

        print(
            f"Anchor Phase min: {anchor_img_phase.min()}, max: {anchor_img_phase.max()}"
        )
        print(
            f"Positive Phase min: {positive_img_phase.min()}, max: {positive_img_phase.max()}"
        )
        print(
            f"Negative Phase min: {negative_img_phase.min()}, max: {negative_img_phase.max()}"
        )

        # combine the images side by side
        combined_img_rfp = np.concatenate(
            (anchor_img_rfp, positive_img_rfp, negative_img_rfp), axis=1
        )
        combined_img_phase = np.concatenate(
            (anchor_img_phase, positive_img_phase, negative_img_phase), axis=1
        )
        combined_img = np.concatenate((combined_img_rfp, combined_img_phase), axis=0)

        self.images_to_log.append(
            wandb.Image(
                combined_img, caption=f"Anchor | Positive | Negative (Epoch {epoch})"
            )
        )

        wandb.log({f"{step_name}": self.images_to_log})
        self.images_to_log = []

=======
        _logger.debug(f"{phase}/anchor_norm: {anchor_norm}")
        _logger.debug(f"{phase}/positive_norm: {positive_norm}")
        _logger.debug(f"{phase}/negative_norm: {negative_norm}")

    def _log_metrics(
        self, loss, anchor, positive, negative, stage: Literal["train", "val"]
    ):
        self.log(
            f"loss/{stage}",
            loss.to(self.device),
            on_step=True,
            on_epoch=True,
            prog_bar=True,
            logger=True,
            sync_dist=True,
        )
        cosine_sim_pos = F.cosine_similarity(anchor, positive, dim=1).mean()
        cosine_sim_neg = F.cosine_similarity(anchor, negative, dim=1).mean()
        euclidean_dist_pos = F.pairwise_distance(anchor, positive).mean()
        euclidean_dist_neg = F.pairwise_distance(anchor, negative).mean()
        self.log_dict(
            {
                f"metrics/cosine_similarity_positive/{stage}": cosine_sim_pos,
                f"metrics/cosine_similarity_negative/{stage}": cosine_sim_neg,
                f"metrics/euclidean_distance_positive/{stage}": euclidean_dist_pos,
                f"metrics/euclidean_distance_negative/{stage}": euclidean_dist_neg,
            },
            on_step=False,
            on_epoch=True,
            logger=True,
            sync_dist=True,
        )

    def _log_samples(self, key: str, imgs: Sequence[Sequence[np.ndarray]]):
        grid = _render_images(imgs, cmaps=["gray"] * 3)
        self.logger.experiment.add_image(
            key, grid, self.current_epoch, dataformats="HWC"
        )

>>>>>>> 0ba38c71
    def training_step(
        self,
        batch: TripletSample,
        batch_idx: int,
    ) -> Tensor:
        """Training step of the model."""
<<<<<<< HEAD
        anchor = batch["anchor"]
        pos_img = batch["positive"]
        neg_img = batch["negative"]
        emb_anchor = self.encoder(anchor)
        emb_pos = self.encoder(pos_img)
        emb_neg = self.encoder(neg_img)
        loss = self.loss_function(emb_anchor, emb_pos, emb_neg)

        self.log("train/loss_step", loss, on_step=True, prog_bar=True, logger=True)

        self.train_batch_counter += 1
        if self.train_batch_counter % self.log_steps_per_epoch == 0:
            self.log_images(
                anchor, pos_img, neg_img, self.current_epoch, "training_images"
            )

        self.log_metrics(emb_anchor, emb_pos, emb_neg, "train")
        # self.print_embedding_norms(emb_anchor, emb_pos, emb_neg, 'train')

        self.training_step_outputs.append(loss)
        return {"loss": loss}

    def on_train_epoch_end(self) -> None:
        epoch_loss = torch.stack(self.training_step_outputs).mean()
        self.log(
            "train/loss_epoch", epoch_loss, on_epoch=True, prog_bar=True, logger=True
        )
        self.training_step_outputs.clear()

        if self.training_metrics:
            avg_metrics = self.aggregate_metrics(self.training_metrics, "train")
            self.log(
                "train/avg_cosine_similarity_positive",
                avg_metrics["train/cosine_similarity_positive"],
                on_epoch=True,
                logger=True,
            )
            self.log(
                "train/avg_cosine_similarity_negative",
                avg_metrics["train/cosine_similarity_negative"],
                on_epoch=True,
                logger=True,
            )
            self.log(
                "train/avg_euclidean_distance_positive",
                avg_metrics["train/euclidean_distance_positive"],
                on_epoch=True,
                logger=True,
            )
            self.log(
                "train/avg_euclidean_distance_negative",
                avg_metrics["train/euclidean_distance_negative"],
                on_epoch=True,
                logger=True,
            )
            self.training_metrics.clear()
        self.train_batch_counter = 0
=======
        stage = "train"
        anchor_img = batch["anchor"]
        pos_img = batch["positive"]
        neg_img = batch["negative"]
        _, anchor_projection = self.model(anchor_img)
        _, negative_projection = self.model(neg_img)
        _, positive_projection = self.model(pos_img)
        loss = self.loss_function(
            anchor_projection, positive_projection, negative_projection
        )
        self._log_metrics(
            loss, anchor_projection, positive_projection, negative_projection, stage
        )
        if batch_idx < self.log_batches_per_epoch:
            self.training_step_outputs.extend(
                _detach_sample(
                    (anchor_img, pos_img, neg_img), self.log_samples_per_batch
                )
            )
        return loss

    def on_train_epoch_end(self) -> None:
        super().on_train_epoch_end()
        self._log_samples("train_samples", self.training_step_outputs)
        self.training_step_outputs = []
>>>>>>> 0ba38c71

    def validation_step(
        self,
        batch: TripletSample,
        batch_idx: int,
    ) -> Tensor:
        """Validation step of the model."""
        anchor = batch["anchor"]
        pos_img = batch["positive"]
        neg_img = batch["negative"]
<<<<<<< HEAD
        emb_anchor = self.encoder(anchor)
        emb_pos = self.encoder(pos_img)
        emb_neg = self.encoder(neg_img)
        loss = self.loss_function(emb_anchor, emb_pos, emb_neg)

        self.log("val/loss_step", loss, on_step=True, prog_bar=True, logger=True)

        self.val_batch_counter += 1
        if self.val_batch_counter % self.log_steps_per_epoch == 0:
            self.log_images(
                anchor, pos_img, neg_img, self.current_epoch, "validation_images"
            )

        self.log_metrics(emb_anchor, emb_pos, emb_neg, "val")

        self.validation_step_outputs.append(loss)
        return {"loss": loss}

    def on_validation_epoch_end(self) -> None:
        epoch_loss = torch.stack(self.validation_step_outputs).mean()
        self.log(
            "val/loss_epoch", epoch_loss, on_epoch=True, prog_bar=True, logger=True
        )
        self.validation_step_outputs.clear()

        if self.validation_metrics:
            avg_metrics = self.aggregate_metrics(self.validation_metrics, "val")
            self.log(
                "val/avg_cosine_similarity_positive",
                avg_metrics["val/cosine_similarity_positive"],
                on_epoch=True,
                logger=True,
            )
            self.log(
                "val/avg_cosine_similarity_negative",
                avg_metrics["val/cosine_similarity_negative"],
                on_epoch=True,
                logger=True,
            )
            self.log(
                "val/avg_euclidean_distance_positive",
                avg_metrics["val/euclidean_distance_positive"],
                on_epoch=True,
                logger=True,
            )
            self.log(
                "val/avg_euclidean_distance_negative",
                avg_metrics["val/euclidean_distance_negative"],
                on_epoch=True,
                logger=True,
            )
            self.validation_metrics.clear()
        self.val_batch_counter = 0

    def test_step(
        self,
        batch: TripletSample,
        batch_idx: int,
    ) -> Tensor:
        """Test step of the model."""
        anchor = batch["anchor"]
        pos_img = batch["positive"]
        neg_img = batch["negative"]
        emb_anchor = self.encoder(anchor)
        emb_pos = self.encoder(pos_img)
        emb_neg = self.encoder(neg_img)
        loss = self.loss_function(emb_anchor, emb_pos, emb_neg)

        self.log("test/loss_step", loss, on_step=True, prog_bar=True, logger=True)

        self.log_metrics(emb_anchor, emb_pos, emb_neg, "test")

        self.test_step_outputs.append(loss)
        return {"loss": loss}

    @rank_zero_only
    def on_test_epoch_end(self) -> None:
        epoch_loss = torch.stack(self.test_step_outputs).mean()
        self.log(
            "test/loss_epoch", epoch_loss, on_epoch=True, prog_bar=True, logger=True
        )
        self.test_step_outputs.clear()

        if self.test_metrics:
            avg_metrics = self.aggregate_metrics(self.test_metrics, "test")
            self.log(
                "test/avg_cosine_similarity_positive",
                avg_metrics["test/cosine_similarity_positive"],
                on_epoch=True,
                logger=True,
            )
            self.log(
                "test/avg_cosine_similarity_negative",
                avg_metrics["test/cosine_similarity_negative"],
                on_epoch=True,
                logger=True,
            )
            self.log(
                "test/avg_euclidean_distance_positive",
                avg_metrics["test/euclidean_distance_positive"],
                on_epoch=True,
                logger=True,
            )
            self.log(
                "test/avg_euclidean_distance_negative",
                avg_metrics["test/euclidean_distance_negative"],
                on_epoch=True,
                logger=True,
            )
            self.test_metrics.clear()
=======
        _, anchor_projection = self.model(anchor)
        _, negative_projection = self.model(neg_img)
        _, positive_projection = self.model(pos_img)
        loss = self.loss_function(
            anchor_projection, positive_projection, negative_projection
        )
        self._log_metrics(
            loss, anchor_projection, positive_projection, negative_projection, "val"
        )
        if batch_idx < self.log_batches_per_epoch:
            self.validation_step_outputs.extend(
                _detach_sample((anchor, pos_img, neg_img), self.log_samples_per_batch)
            )
        return loss

    def on_validation_epoch_end(self) -> None:
        super().on_validation_epoch_end()
        self._log_samples("val_samples", self.validation_step_outputs)
        self.validation_step_outputs = []
>>>>>>> 0ba38c71

    def configure_optimizers(self):
        optimizer = Adam(self.parameters(), lr=self.lr)
        return optimizer

<<<<<<< HEAD
    def aggregate_metrics(self, metrics, phase):
        avg_metrics = {}
        if metrics:
            avg_metrics[f"{phase}/cosine_similarity_positive"] = sum(
                m[f"{phase}/cosine_similarity_positive"] for m in metrics
            ) / len(metrics)
            avg_metrics[f"{phase}/cosine_similarity_negative"] = sum(
                m[f"{phase}/cosine_similarity_negative"] for m in metrics
            ) / len(metrics)
            avg_metrics[f"{phase}/euclidean_distance_positive"] = sum(
                m[f"{phase}/euclidean_distance_positive"] for m in metrics
            ) / len(metrics)
            avg_metrics[f"{phase}/euclidean_distance_negative"] = sum(
                m[f"{phase}/euclidean_distance_negative"] for m in metrics
            ) / len(metrics)
        return avg_metrics

    def predict_step(self, batch: TripletSample, batch_idx, dataloader_idx=0):
        print("running predict step!")
        """Prediction step for extracting embeddings."""
        features, projections = self.encoder(batch["anchor"])
        # FIXME: fix in prediction writer
        self.processed_order.extend(batch["index"])
        return features, projections

    # already saved, not needed again
    # def on_predict_epoch_end(self) -> None:
    #         print(f"Processed order: {self.processed_order}")
    #         rows, columns, fovs, cell_ids = [], [], [], []

    #         for position_path in self.processed_order:
    #             try:
    #                 parts = position_path.split("/")
    #                 if len(parts) < 3:
    #                     raise ValueError(f"Invalid position path: {position_path}")

    #                 row = parts[0]
    #                 column = parts[1]
    #                 fov_cell = parts[2]

    #                 fov = int(fov_cell.split("fov")[1].split("cell")[0])
    #                 cell_id = int(fov_cell.split("cell")[1])

    #                 rows.append(row)
    #                 columns.append(column)
    #                 fovs.append(fov)
    #                 cell_ids.append(cell_id)

    #             except (IndexError, ValueError) as e:
    #                 print(f"Skipping invalid position path: {position_path} with error: {e}")

    #         # Save processed order
    #         if rows and columns and fovs and cell_ids:
    #             processed_order_df = pd.DataFrame({
    #                 "Row": rows,
    #                 "Column": columns,
    #                 "FOV": fovs,
    #                 "Cell ID": cell_ids
    #             })
    #             print(f"Saving processed order DataFrame: {processed_order_df}")
    #             processed_order_df.to_csv("/hpc/mydata/alishba.imran/VisCy/viscy/applications/contrastive_phenotyping/epoch66_processed_order.csv", index=False)
    #         else:
    #             print("No valid processed orders found to save.")
=======
    def predict_step(self, batch: TripletSample, batch_idx, dataloader_idx=0):
        print("running predict step!")
        """Prediction step for extracting embeddings."""
        features, projections = self.model(batch["anchor"])
        index = batch["index"]
        self.predictions.append(
            (features.cpu().numpy(), projections.cpu().numpy(), index)
        )
        return features, projections, index

    def on_predict_epoch_end(self) -> None:
        combined_features = []
        combined_projections = []
        accumulated_data = []

        for features, projections, index in self.predictions:
            combined_features.extend(features)
            combined_projections.extend(projections)

            fov_names = index["fov_name"]
            cell_ids = index["id"].cpu().numpy()

            for fov_name, cell_id in zip(fov_names, cell_ids):
                parts = fov_name.split("/")
                row = parts[1]
                column = parts[2]
                fov = parts[3]

                csv_path = os.path.join(
                    self.tracks_path,
                    row,
                    column,
                    fov,
                    f"tracks_{row}_{column}_{fov}.csv",
                )

                df = pd.read_csv(csv_path)

                track_id = df[df["id"] == cell_id]["track_id"].values[0]
                timestep = df[df["id"] == cell_id]["t"].values[0]

                accumulated_data.append((row, column, fov, track_id, timestep))

        combined_features = np.array(combined_features)
        combined_projections = np.array(combined_projections)

        np.save("embeddings2/multi_resnet_predicted_features.npy", combined_features)
        print("Saved features with shape", combined_features.shape)
        np.save(
            "embeddings2/multi_resnet_predicted_projections.npy", combined_projections
        )
        print("Saved projections with shape", combined_projections.shape)

        rows, columns, fovs, track_ids, timesteps = zip(*accumulated_data)
        df = pd.DataFrame(
            {
                "Row": rows,
                "Column": columns,
                "FOV": fovs,
                "Cell ID": track_ids,
                "Timestep": timesteps,
            }
        )

        df.to_csv("embeddings2/multi_resnet_predicted_metadata.csv", index=False)
>>>>>>> 0ba38c71
<|MERGE_RESOLUTION|>--- conflicted
+++ resolved
@@ -14,12 +14,6 @@
 from pytorch_lightning.utilities import rank_zero_only
 from skimage.exposure import rescale_intensity
 from torch import Tensor, nn
-<<<<<<< HEAD
-
-# from lightning.pytorch import LightningModule
-# from lightning import LightningModule
-=======
->>>>>>> 0ba38c71
 from torch.optim import Adam
 from torch.optim.lr_scheduler import ConstantLR
 from torchmetrics.functional import (
@@ -568,14 +562,10 @@
         )
         if batch_idx < self.log_batches_per_epoch:
             self.validation_step_outputs.extend(
-<<<<<<< HEAD
-                self._detach_sample((source, target * mask.unsqueeze(2), pred))
-=======
                 _detach_sample(
                     (source, target * mask.unsqueeze(2), pred),
                     self.log_samples_per_batch,
                 )
->>>>>>> 0ba38c71
             )
 
 
@@ -591,41 +581,23 @@
         margin: float = 0.5,
         lr: float = 1e-3,
         schedule: Literal["WarmupCosine", "Constant"] = "Constant",
-<<<<<<< HEAD
-        log_steps_per_epoch: int = 8,
-        in_channels: int = 2,
-=======
         log_batches_per_epoch: int = 8,
         log_samples_per_batch: int = 1,
         in_channels: int = 1,
->>>>>>> 0ba38c71
         example_input_yx_shape: Sequence[int] = (256, 256),
         in_stack_depth: int = 15,
         stem_kernel_size: tuple[int, int, int] = (5, 3, 3),
         embedding_len: int = 256,
         predict: bool = False,
-<<<<<<< HEAD
-    ) -> None:
-        super().__init__()
-        if wandb is None:
-            raise ImportError(
-                f"wandb is required for logging of {type(self).__name__}."
-            )
-=======
         tracks_path: str = "data/tracks",
     ) -> None:
         super().__init__()
->>>>>>> 0ba38c71
         self.loss_function = loss_function
         self.margin = margin
         self.lr = lr
         self.schedule = schedule
-<<<<<<< HEAD
-        self.log_steps_per_epoch = log_steps_per_epoch
-=======
         self.log_batches_per_epoch = log_batches_per_epoch
         self.log_samples_per_batch = log_samples_per_batch
->>>>>>> 0ba38c71
         self.training_step_outputs = []
         self.validation_step_outputs = []
         self.test_step_outputs = []
@@ -633,14 +605,9 @@
         self.validation_metrics = []
         self.test_metrics = []
         self.processed_order = []
-<<<<<<< HEAD
-
-        self.encoder = ContrastiveEncoder(
-=======
         self.predictions = []
         self.tracks_path = tracks_path
         self.model = ContrastiveEncoder(
->>>>>>> 0ba38c71
             backbone=backbone,
             in_channels=in_channels,
             in_stack_depth=in_stack_depth,
@@ -648,26 +615,6 @@
             embedding_len=embedding_len,
             predict=predict,
         )
-<<<<<<< HEAD
-
-        # required to log the graph.
-        self.example_input_array = torch.rand(
-            1,
-            in_channels,
-            in_stack_depth,
-            *example_input_yx_shape,  # batch size
-        )
-
-        self.images_to_log = []
-        self.train_batch_counter = 0
-        self.val_batch_counter = 0
-
-    def forward(self, x: Tensor) -> Tensor:
-        """Forward pass of the model."""
-        projections = self.encoder(x)
-        return projections
-        # features is without projection head and projects is with projection head
-=======
         self.example_input_array = torch.rand(
             1, in_channels, in_stack_depth, *example_input_yx_shape
         )
@@ -677,106 +624,17 @@
     def forward(self, x: Tensor) -> Tensor:
         """Projected embeddings."""
         return self.model(x)[1]
->>>>>>> 0ba38c71
 
     def log_feature_statistics(self, embeddings: Tensor, prefix: str):
         mean = torch.mean(embeddings, dim=0).detach().cpu().numpy()
         std = torch.std(embeddings, dim=0).detach().cpu().numpy()
-<<<<<<< HEAD
-
-        print(f"{prefix}_mean: {mean}")
-        print(f"{prefix}_std: {std}")
-=======
         _logger.debug(f"{prefix}_mean: {mean}")
         _logger.debug(f"{prefix}_std: {std}")
->>>>>>> 0ba38c71
 
     def print_embedding_norms(self, anchor, positive, negative, phase):
         anchor_norm = torch.norm(anchor, dim=1).mean().item()
         positive_norm = torch.norm(positive, dim=1).mean().item()
         negative_norm = torch.norm(negative, dim=1).mean().item()
-<<<<<<< HEAD
-
-        print(f"{phase}/anchor_norm: {anchor_norm}")
-        print(f"{phase}/positive_norm: {positive_norm}")
-        print(f"{phase}/negative_norm: {negative_norm}")
-
-    # logs over all steps
-    @rank_zero_only
-    def log_metrics(self, anchor, positive, negative, phase):
-        cosine_sim_pos = F.cosine_similarity(anchor, positive, dim=1).mean().item()
-        cosine_sim_neg = F.cosine_similarity(anchor, negative, dim=1).mean().item()
-
-        euclidean_dist_pos = F.pairwise_distance(anchor, positive).mean().item()
-        euclidean_dist_neg = F.pairwise_distance(anchor, negative).mean().item()
-
-        metrics = {
-            f"{phase}/cosine_similarity_positive": cosine_sim_pos,
-            f"{phase}/cosine_similarity_negative": cosine_sim_neg,
-            f"{phase}/euclidean_distance_positive": euclidean_dist_pos,
-            f"{phase}/euclidean_distance_negative": euclidean_dist_neg,
-        }
-
-        wandb.log(metrics)
-
-        if phase == "train":
-            self.training_metrics.append(metrics)
-        elif phase == "val":
-            self.validation_metrics.append(metrics)
-        elif phase == "test":
-            self.test_metrics.append(metrics)
-
-    @rank_zero_only
-    # logs only one sample from the first batch per epoch
-    def log_images(self, anchor, positive, negative, epoch, step_name):
-        z_idx = 7
-
-        anchor_img_rfp = anchor[0, 0, z_idx, :, :].cpu().numpy()
-        positive_img_rfp = positive[0, 0, z_idx, :, :].cpu().numpy()
-        negative_img_rfp = negative[0, 0, z_idx, :, :].cpu().numpy()
-
-        anchor_img_phase = anchor[0, 1, z_idx, :, :].cpu().numpy()
-        positive_img_phase = positive[0, 1, z_idx, :, :].cpu().numpy()
-        negative_img_phase = negative[0, 1, z_idx, :, :].cpu().numpy()
-
-        # Debug prints to check the contents of the images
-        print(f"Anchor RFP min: {anchor_img_rfp.min()}, max: {anchor_img_rfp.max()}")
-        print(
-            f"Positive RFP min: {positive_img_rfp.min()}, max: {positive_img_rfp.max()}"
-        )
-        print(
-            f"Negative RFP min: {negative_img_rfp.min()}, max: {negative_img_rfp.max()}"
-        )
-
-        print(
-            f"Anchor Phase min: {anchor_img_phase.min()}, max: {anchor_img_phase.max()}"
-        )
-        print(
-            f"Positive Phase min: {positive_img_phase.min()}, max: {positive_img_phase.max()}"
-        )
-        print(
-            f"Negative Phase min: {negative_img_phase.min()}, max: {negative_img_phase.max()}"
-        )
-
-        # combine the images side by side
-        combined_img_rfp = np.concatenate(
-            (anchor_img_rfp, positive_img_rfp, negative_img_rfp), axis=1
-        )
-        combined_img_phase = np.concatenate(
-            (anchor_img_phase, positive_img_phase, negative_img_phase), axis=1
-        )
-        combined_img = np.concatenate((combined_img_rfp, combined_img_phase), axis=0)
-
-        self.images_to_log.append(
-            wandb.Image(
-                combined_img, caption=f"Anchor | Positive | Negative (Epoch {epoch})"
-            )
-        )
-
-        wandb.log({f"{step_name}": self.images_to_log})
-        self.images_to_log = []
-
-=======
         _logger.debug(f"{phase}/anchor_norm: {anchor_norm}")
         _logger.debug(f"{phase}/positive_norm: {positive_norm}")
         _logger.debug(f"{phase}/negative_norm: {negative_norm}")
@@ -816,72 +674,12 @@
             key, grid, self.current_epoch, dataformats="HWC"
         )
 
->>>>>>> 0ba38c71
     def training_step(
         self,
         batch: TripletSample,
         batch_idx: int,
     ) -> Tensor:
         """Training step of the model."""
-<<<<<<< HEAD
-        anchor = batch["anchor"]
-        pos_img = batch["positive"]
-        neg_img = batch["negative"]
-        emb_anchor = self.encoder(anchor)
-        emb_pos = self.encoder(pos_img)
-        emb_neg = self.encoder(neg_img)
-        loss = self.loss_function(emb_anchor, emb_pos, emb_neg)
-
-        self.log("train/loss_step", loss, on_step=True, prog_bar=True, logger=True)
-
-        self.train_batch_counter += 1
-        if self.train_batch_counter % self.log_steps_per_epoch == 0:
-            self.log_images(
-                anchor, pos_img, neg_img, self.current_epoch, "training_images"
-            )
-
-        self.log_metrics(emb_anchor, emb_pos, emb_neg, "train")
-        # self.print_embedding_norms(emb_anchor, emb_pos, emb_neg, 'train')
-
-        self.training_step_outputs.append(loss)
-        return {"loss": loss}
-
-    def on_train_epoch_end(self) -> None:
-        epoch_loss = torch.stack(self.training_step_outputs).mean()
-        self.log(
-            "train/loss_epoch", epoch_loss, on_epoch=True, prog_bar=True, logger=True
-        )
-        self.training_step_outputs.clear()
-
-        if self.training_metrics:
-            avg_metrics = self.aggregate_metrics(self.training_metrics, "train")
-            self.log(
-                "train/avg_cosine_similarity_positive",
-                avg_metrics["train/cosine_similarity_positive"],
-                on_epoch=True,
-                logger=True,
-            )
-            self.log(
-                "train/avg_cosine_similarity_negative",
-                avg_metrics["train/cosine_similarity_negative"],
-                on_epoch=True,
-                logger=True,
-            )
-            self.log(
-                "train/avg_euclidean_distance_positive",
-                avg_metrics["train/euclidean_distance_positive"],
-                on_epoch=True,
-                logger=True,
-            )
-            self.log(
-                "train/avg_euclidean_distance_negative",
-                avg_metrics["train/euclidean_distance_negative"],
-                on_epoch=True,
-                logger=True,
-            )
-            self.training_metrics.clear()
-        self.train_batch_counter = 0
-=======
         stage = "train"
         anchor_img = batch["anchor"]
         pos_img = batch["positive"]
@@ -907,7 +705,6 @@
         super().on_train_epoch_end()
         self._log_samples("train_samples", self.training_step_outputs)
         self.training_step_outputs = []
->>>>>>> 0ba38c71
 
     def validation_step(
         self,
@@ -918,118 +715,6 @@
         anchor = batch["anchor"]
         pos_img = batch["positive"]
         neg_img = batch["negative"]
-<<<<<<< HEAD
-        emb_anchor = self.encoder(anchor)
-        emb_pos = self.encoder(pos_img)
-        emb_neg = self.encoder(neg_img)
-        loss = self.loss_function(emb_anchor, emb_pos, emb_neg)
-
-        self.log("val/loss_step", loss, on_step=True, prog_bar=True, logger=True)
-
-        self.val_batch_counter += 1
-        if self.val_batch_counter % self.log_steps_per_epoch == 0:
-            self.log_images(
-                anchor, pos_img, neg_img, self.current_epoch, "validation_images"
-            )
-
-        self.log_metrics(emb_anchor, emb_pos, emb_neg, "val")
-
-        self.validation_step_outputs.append(loss)
-        return {"loss": loss}
-
-    def on_validation_epoch_end(self) -> None:
-        epoch_loss = torch.stack(self.validation_step_outputs).mean()
-        self.log(
-            "val/loss_epoch", epoch_loss, on_epoch=True, prog_bar=True, logger=True
-        )
-        self.validation_step_outputs.clear()
-
-        if self.validation_metrics:
-            avg_metrics = self.aggregate_metrics(self.validation_metrics, "val")
-            self.log(
-                "val/avg_cosine_similarity_positive",
-                avg_metrics["val/cosine_similarity_positive"],
-                on_epoch=True,
-                logger=True,
-            )
-            self.log(
-                "val/avg_cosine_similarity_negative",
-                avg_metrics["val/cosine_similarity_negative"],
-                on_epoch=True,
-                logger=True,
-            )
-            self.log(
-                "val/avg_euclidean_distance_positive",
-                avg_metrics["val/euclidean_distance_positive"],
-                on_epoch=True,
-                logger=True,
-            )
-            self.log(
-                "val/avg_euclidean_distance_negative",
-                avg_metrics["val/euclidean_distance_negative"],
-                on_epoch=True,
-                logger=True,
-            )
-            self.validation_metrics.clear()
-        self.val_batch_counter = 0
-
-    def test_step(
-        self,
-        batch: TripletSample,
-        batch_idx: int,
-    ) -> Tensor:
-        """Test step of the model."""
-        anchor = batch["anchor"]
-        pos_img = batch["positive"]
-        neg_img = batch["negative"]
-        emb_anchor = self.encoder(anchor)
-        emb_pos = self.encoder(pos_img)
-        emb_neg = self.encoder(neg_img)
-        loss = self.loss_function(emb_anchor, emb_pos, emb_neg)
-
-        self.log("test/loss_step", loss, on_step=True, prog_bar=True, logger=True)
-
-        self.log_metrics(emb_anchor, emb_pos, emb_neg, "test")
-
-        self.test_step_outputs.append(loss)
-        return {"loss": loss}
-
-    @rank_zero_only
-    def on_test_epoch_end(self) -> None:
-        epoch_loss = torch.stack(self.test_step_outputs).mean()
-        self.log(
-            "test/loss_epoch", epoch_loss, on_epoch=True, prog_bar=True, logger=True
-        )
-        self.test_step_outputs.clear()
-
-        if self.test_metrics:
-            avg_metrics = self.aggregate_metrics(self.test_metrics, "test")
-            self.log(
-                "test/avg_cosine_similarity_positive",
-                avg_metrics["test/cosine_similarity_positive"],
-                on_epoch=True,
-                logger=True,
-            )
-            self.log(
-                "test/avg_cosine_similarity_negative",
-                avg_metrics["test/cosine_similarity_negative"],
-                on_epoch=True,
-                logger=True,
-            )
-            self.log(
-                "test/avg_euclidean_distance_positive",
-                avg_metrics["test/euclidean_distance_positive"],
-                on_epoch=True,
-                logger=True,
-            )
-            self.log(
-                "test/avg_euclidean_distance_negative",
-                avg_metrics["test/euclidean_distance_negative"],
-                on_epoch=True,
-                logger=True,
-            )
-            self.test_metrics.clear()
-=======
         _, anchor_projection = self.model(anchor)
         _, negative_projection = self.model(neg_img)
         _, positive_projection = self.model(pos_img)
@@ -1049,77 +734,11 @@
         super().on_validation_epoch_end()
         self._log_samples("val_samples", self.validation_step_outputs)
         self.validation_step_outputs = []
->>>>>>> 0ba38c71
 
     def configure_optimizers(self):
         optimizer = Adam(self.parameters(), lr=self.lr)
         return optimizer
 
-<<<<<<< HEAD
-    def aggregate_metrics(self, metrics, phase):
-        avg_metrics = {}
-        if metrics:
-            avg_metrics[f"{phase}/cosine_similarity_positive"] = sum(
-                m[f"{phase}/cosine_similarity_positive"] for m in metrics
-            ) / len(metrics)
-            avg_metrics[f"{phase}/cosine_similarity_negative"] = sum(
-                m[f"{phase}/cosine_similarity_negative"] for m in metrics
-            ) / len(metrics)
-            avg_metrics[f"{phase}/euclidean_distance_positive"] = sum(
-                m[f"{phase}/euclidean_distance_positive"] for m in metrics
-            ) / len(metrics)
-            avg_metrics[f"{phase}/euclidean_distance_negative"] = sum(
-                m[f"{phase}/euclidean_distance_negative"] for m in metrics
-            ) / len(metrics)
-        return avg_metrics
-
-    def predict_step(self, batch: TripletSample, batch_idx, dataloader_idx=0):
-        print("running predict step!")
-        """Prediction step for extracting embeddings."""
-        features, projections = self.encoder(batch["anchor"])
-        # FIXME: fix in prediction writer
-        self.processed_order.extend(batch["index"])
-        return features, projections
-
-    # already saved, not needed again
-    # def on_predict_epoch_end(self) -> None:
-    #         print(f"Processed order: {self.processed_order}")
-    #         rows, columns, fovs, cell_ids = [], [], [], []
-
-    #         for position_path in self.processed_order:
-    #             try:
-    #                 parts = position_path.split("/")
-    #                 if len(parts) < 3:
-    #                     raise ValueError(f"Invalid position path: {position_path}")
-
-    #                 row = parts[0]
-    #                 column = parts[1]
-    #                 fov_cell = parts[2]
-
-    #                 fov = int(fov_cell.split("fov")[1].split("cell")[0])
-    #                 cell_id = int(fov_cell.split("cell")[1])
-
-    #                 rows.append(row)
-    #                 columns.append(column)
-    #                 fovs.append(fov)
-    #                 cell_ids.append(cell_id)
-
-    #             except (IndexError, ValueError) as e:
-    #                 print(f"Skipping invalid position path: {position_path} with error: {e}")
-
-    #         # Save processed order
-    #         if rows and columns and fovs and cell_ids:
-    #             processed_order_df = pd.DataFrame({
-    #                 "Row": rows,
-    #                 "Column": columns,
-    #                 "FOV": fovs,
-    #                 "Cell ID": cell_ids
-    #             })
-    #             print(f"Saving processed order DataFrame: {processed_order_df}")
-    #             processed_order_df.to_csv("/hpc/mydata/alishba.imran/VisCy/viscy/applications/contrastive_phenotyping/epoch66_processed_order.csv", index=False)
-    #         else:
-    #             print("No valid processed orders found to save.")
-=======
     def predict_step(self, batch: TripletSample, batch_idx, dataloader_idx=0):
         print("running predict step!")
         """Prediction step for extracting embeddings."""
@@ -1184,5 +803,4 @@
             }
         )
 
-        df.to_csv("embeddings2/multi_resnet_predicted_metadata.csv", index=False)
->>>>>>> 0ba38c71
+        df.to_csv("embeddings2/multi_resnet_predicted_metadata.csv", index=False)