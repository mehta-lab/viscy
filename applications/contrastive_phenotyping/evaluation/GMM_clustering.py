--- conflicted
+++ resolved
@@ -3,7 +3,9 @@
 
 import matplotlib.pyplot as plt
 import numpy as np
-<<<<<<< HEAD
+import pandas as pd
+import seaborn as sns
+import numpy as np
 from sklearn.mixture import GaussianMixture
 from sklearn.metrics import confusion_matrix
 from sklearn.decomposition import PCA
@@ -11,27 +13,21 @@
 from viscy.representation.evalutation.dimensionality_reduction import compute_pca
 from viscy.representation.evalutation.dimensionality_reduction import compute_umap
 # %% Paths and parameters.
-=======
-import pandas as pd
-import seaborn as sns
-from sklearn.metrics import confusion_matrix
->>>>>>> 9bcb6756
-
-from viscy.representation.embedding_writer import read_embedding_dataset
-from viscy.representation.evaluation import (
-    GMMClustering,
-    compute_pca,
-    compute_umap,
-    load_annotation,
-)
-
-# %% Paths and parameters.
 
 features_path_30_min = Path(
     "/hpc/projects/intracellular_dashboard/viral-sensor/infection_classification/models/time_sampling_strategies/time_interval/predict/feb_test_time_interval_1_epoch_178.zarr"
 )
 
-<<<<<<< HEAD
+
+feature_path_no_track = Path(
+    "/hpc/projects/intracellular_dashboard/viral-sensor/infection_classification/models/time_sampling_strategies/negpair_random_sampling2/feb_fixed_test_predict.zarr"
+)
+
+
+features_path_any_time = Path(
+    "/hpc/projects/intracellular_dashboard/viral-sensor/infection_classification/models/time_sampling_strategies/negpair_difcell_randomtime_sampling/Ver2_updateTracking_refineModel/predictions/Feb_2chan_128patch_32projDim/2chan_128patch_56ckpt_FebTest.zarr"
+)
+
 features_path_june = Path("/hpc/projects/intracellular_dashboard/viral-sensor/infection_classification/models/time_sampling_strategies/time_interval/predict/jun_time_interval_1_epoch_178.zarr")
 
 # load annotation 
@@ -70,8 +66,6 @@
         selected = selected.astype("category").cat.rename_categories(categories)
     return selected
 
-=======
->>>>>>> 9bcb6756
 # %% visualize distribution of embeddings
 embedding_dataset = read_embedding_dataset(features_path_30_min)
 features_data = embedding_dataset["features"]
@@ -88,7 +82,6 @@
 plt.tight_layout()
 plt.show()
 
-<<<<<<< HEAD
 # %% initialize GMM clustering and ground truth labels
 
 embedding_dataset = read_embedding_dataset(features_path_30_min)
@@ -98,11 +91,6 @@
 
 # %% Find best n_clusters, can skip this if already known 
 
-=======
-# %% Find best n_clusters
-
-cluster_evaluator = GMMClustering(features_data)
->>>>>>> 9bcb6756
 aic_scores, bic_scores = cluster_evaluator.find_best_n_clusters()
 
 plt.figure(figsize=(8, 6))
@@ -116,12 +104,8 @@
 
 # %%
 # Choose the best model (with the lowest BIC score)
-<<<<<<< HEAD
 # set n_clusters to the best number of clusters
 best_gmm = cluster_evaluator.fit_best_model(criterion='bic', n_clusters=2)
-=======
-best_gmm = cluster_evaluator.fit_best_model(criterion="bic")
->>>>>>> 9bcb6756
 cluster_labels = cluster_evaluator.predict_clusters()
 
 # %% ground truth labels (if available!)
@@ -254,11 +238,7 @@
 plt.show()
 
 
-<<<<<<< HEAD
 # %% Visualize UMAP embeddings colored by GMM cluster weights (without ground truth)
-=======
-# %% Visualize UMAP embeddings colored by GMM cluster weights
->>>>>>> 9bcb6756
 umap_features, umap_projection, umap_df = compute_umap(embedding_dataset)
 
 gmm_weights = best_gmm.weights_
