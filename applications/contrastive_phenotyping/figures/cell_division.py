--- conflicted
+++ resolved
@@ -7,10 +7,7 @@
 import matplotlib.pyplot as plt
 import pandas as pd
 import seaborn as sns
-<<<<<<< HEAD
-=======
 from matplotlib.patches import FancyArrowPatch
->>>>>>> 9bcb6756
 from sklearn.preprocessing import StandardScaler
 from umap import UMAP
 
